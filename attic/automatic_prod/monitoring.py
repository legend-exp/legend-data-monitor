import argparse
import os

import legend_data_monitor


def main():
    parser = argparse.ArgumentParser()
    subparsers = parser.add_subparsers(
        dest="command", help="Available commands", required=True
    )

    func1_parser = subparsers.add_parser(
        "summary_files", help="Run function for creating summary HDF and YAML files."
    )
    func1_parser.add_argument(
        "--path", help="Path to the folder containing the monitoring HDF files."
    )
    func1_parser.add_argument("--period", help="Period to inspect.")
    func1_parser.add_argument("--run", help="Run to inspect.")

    func2_parser = subparsers.add_parser(
        "plot", help="Run function for creating summary plots."
    )
    func2_parser.add_argument(
        "--public_data",
        help="Path to tmp-auto public data files (eg /data2/public/prodenv/prod-blind/tmp-auto).",
        default="/data2/public/prodenv/prod-blind/ref-v1.0.1",
    )
    func2_parser.add_argument(
        "--hdf_files",
        help="Path to generated monitoring hdf files.",
    )
    func2_parser.add_argument("--output", help="Path to output folder.")
    func2_parser.add_argument(
        "--start_key", help="First timestamp of the inspected range."
    )
    func2_parser.add_argument("--p", help="Period to inspect.")
    func2_parser.add_argument(
        "--avail_runs",
        nargs="+",
        type=str,
        help="Available runs to inspect for a given period.",
    )
    func2_parser.add_argument("--current_run", type=str, help="Run under inspection.")
    func2_parser.add_argument(
        "--partition",
        default=False,
        help="False if not partition data; default: False.",
    )
    func2_parser.add_argument(
        "--zoom", default=False, help="True to zoom over y axis; default: False."
    )
    func2_parser.add_argument(
        "--quad_res",
        default=False,
        help="True if you want to plot the quadratic resolution too; default: False.",
    )
    func2_parser.add_argument(
        "--pswd_email",
        default=None,
        help="Password to access the legend.data.monitoring@gmail.com account for sending alert messages.",
    )
    func2_parser.add_argument(
        "--escale",
        default=2039.0,
        type=float,
        help="Energy scale at which evaluating the gain differences; default: 2039 keV (76Ge Qbb).",
    )
    func2_parser.add_argument(
        "--pdf",
        default=False,
        help="True if you want to save pdf files too; default: False.",
    )
    func2_parser.add_argument(
        "--last_checked",
        help="Timestamp of the last check.",
    )

    func3_parser = subparsers.add_parser(
        "check_calib",
        help="Check calibration stability in calibration runs and create monitoring summary file.",
    )
    func3_parser.add_argument("--output", help="Path to output folder.")
    func3_parser.add_argument("--period", help="Period to inspect.")
    func3_parser.add_argument("--current_run", type=str, help="Run under inspection.")
    func3_parser.add_argument(
        "--pdf",
        default=False,
        help="True if you want to save pdf files too; default: False.",
    )

    func4_parser = subparsers.add_parser(
        "qc_avg_series",
        help="Plot and raise warning for PSD stability in calibration runs.",
    )
    func4_parser.add_argument(
        "--public_data",
        help="Path to tmp-auto public data files (eg /data2/public/prodenv/prod-blind/tmp-auto).",
        default="/data2/public/prodenv/prod-blind/ref-v1.0.1",
    )
    func4_parser.add_argument("--output", help="Path to output folder.")
    func4_parser.add_argument(
        "--start_key", help="First timestamp of the inspected range."
    )
    func4_parser.add_argument("--period", help="Period to inspect.")
    func4_parser.add_argument("--current_run", type=str, help="Run under inspection.")
    func4_parser.add_argument(
        "--pdf",
        default=False,
        help="True if you want to save pdf files too; default: False.",
    )

    args = parser.parse_args()

    if args.command == "summary_files":
        legend_data_monitor.monitoring.build_new_files(args.path, args.period, args.run)

    elif args.command == "plot":
        auto_dir_path = args.public_data
        phy_mtg_data = args.hdf_files
        output_folder = args.output
        start_key = args.start
        period = args.p
        runs = args.avail_runs
        current_run = args.current_run
        pswd_email = args.pswd_email
        save_pdf = args.pdf
        escale_val = args.escale
        last_checked = args.last_checked
        partition = args.partition
        quadratic = args.quad_res
        zoom = args.zoom

        legend_data_monitor.monitoring.plot_time_series(
            auto_dir_path,
            phy_mtg_data,
            output_folder,
            start_key,
            period,
            runs,
            current_run,
            pswd_email,
            save_pdf,
            escale_val,
            last_checked,
            partition,
            quadratic,
            zoom,
        )

    elif args.command == "check_calib":
        auto_dir_path = args.public_data
        output_folder = args.output
        period = args.period
        save_pdf = args.pdf
        current_run = args.current_run

        found = False
        for tier in ["hit", "pht"]:
            cal_path = os.path.join(auto_dir_path, "generated/par", tier, "cal", period)
            if os.path.isdir(cal_path):
                found = True
                break
        if found is False:
            legend_data_monitor.utils.logger.debug(
                f"No valid folder {cal_path} found. Exiting."
            )
            return

        # don't run any check if there are no runs
        cal_runs = os.listdir(cal_path)
        if len(cal_runs) == 0:
            legend_data_monitor.utils.logger.debug(
                "No available calibration runs to inspect. Exiting."
            )
            return

        pars_files_list = sorted(glob.glob(f"{cal_path}/*/*.yaml"))
        if not pars_files_list:
            pars_files_list = sorted(glob.glob(f"{cal_path}/*/*.json"))
        start_key = pars_files_list[0].split("-")[-2]
        det_info = legend_data_monitor.utils.build_detector_info(
            os.path.join(auto_dir_path, "inputs"), start_key=start_key
        )

        legend_data_monitor.calibration.check_calibration(
            auto_dir_path, output_folder, period, current_run, det_info, save_pdf
        )

        legend_data_monitor.calibration.check_psd(
<<<<<<< HEAD
            auto_dir_path, cal_path, pars_files_list, output_folder, period, current_run, det_info, save_pdf
=======
            auto_dir_path,
            cal_path,
            output_folder,
            period,
            current_run,
            det_info,
            save_pdf,
>>>>>>> 96d4459d
        )

    elif args.command == "qc_avg_series":
        auto_dir_path = args.public_data
        output_folder = args.output
        period = args.period
        save_pdf = args.pdf
        current_run = args.current_run
        start_key = args.start_key

        det_info = legend_data_monitor.utils.build_detector_info(
            os.path.join(auto_dir_path, "inputs/"), start_key=start_key
        )

        legend_data_monitor.monitoring.qc_average(
            auto_dir_path, output_folder, det_info, period, current_run, save_pdf
        )
        legend_data_monitor.monitoring.qc_time_series(
            auto_dir_path, output_folder, det_info, period, current_run, save_pdf
        )


if __name__ == "__main__":
    main()<|MERGE_RESOLUTION|>--- conflicted
+++ resolved
@@ -189,17 +189,7 @@
         )
 
         legend_data_monitor.calibration.check_psd(
-<<<<<<< HEAD
             auto_dir_path, cal_path, pars_files_list, output_folder, period, current_run, det_info, save_pdf
-=======
-            auto_dir_path,
-            cal_path,
-            output_folder,
-            period,
-            current_run,
-            det_info,
-            save_pdf,
->>>>>>> 96d4459d
         )
 
     elif args.command == "qc_avg_series":
