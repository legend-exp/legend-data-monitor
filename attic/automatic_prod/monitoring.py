import argparse
import os

import legend_data_monitor


def main():
    parser = argparse.ArgumentParser()
    subparsers = parser.add_subparsers(
        dest="command", help="Available commands", required=True
    )

    func1_parser = subparsers.add_parser(
        "summary_files", help="Run function for creating summary HDF and YAML files."
    )
    func1_parser.add_argument(
        "--path", help="Path to the folder containing the monitoring HDF files."
    )
    func1_parser.add_argument("--period", help="Period to inspect.")
    func1_parser.add_argument("--run", help="Run to inspect.")

    func2_parser = subparsers.add_parser(
        "plot", help="Run function for creating summary plots."
    )
    func2_parser.add_argument(
        "--public_data",
        help="Path to tmp-auto public data files (eg /data2/public/prodenv/prod-blind/tmp-auto).",
        default="/data2/public/prodenv/prod-blind/ref-v1.0.1",
    )
    func2_parser.add_argument(
        "--hdf_files",
        help="Path to generated monitoring hdf files.",
    )
    func2_parser.add_argument(
        "--output", help="Path to output folder."
    )
    func2_parser.add_argument("--start_key", help="First timestamp of the inspected range.")
    func2_parser.add_argument("--p", help="Period to inspect.")
    func2_parser.add_argument(
        "--avail_runs",
        nargs="+",
        type=str,
        help="Available runs to inspect for a given period.",
    )
    func2_parser.add_argument("--current_run", type=str, help="Run under inspection.")
    func2_parser.add_argument(
        "--partition",
        default=False,
        help="False if not partition data; default: False.",
    )
    func2_parser.add_argument(
        "--zoom", default=False, help="True to zoom over y axis; default: False."
    )
    func2_parser.add_argument(
        "--quad_res",
        default=False,
        help="True if you want to plot the quadratic resolution too; default: False.",
    )
    func2_parser.add_argument(
        "--pswd_email",
        default=None,
        help="Password to access the legend.data.monitoring@gmail.com account for sending alert messages.",
    )
    func2_parser.add_argument(
        "--escale",
        default=2039.0,
        type=float,
        help="Energy scale at which evaluating the gain differences; default: 2039 keV (76Ge Qbb).",
    )
    func2_parser.add_argument(
        "--pdf",
        default=False,
        help="True if you want to save pdf files too; default: False.",
    )
    func2_parser.add_argument(
        "--last_checked",
        help="Timestamp of the last check.",
    )

    func3_parser = subparsers.add_parser(
        "calib_psd",
        help="Plot and raise warning for PSD stability in calibration runs.",
    )
    func3_parser.add_argument(
        "--public_data",
        help="Path to tmp-auto public data files (eg /data2/public/prodenv/prod-blind/tmp-auto).",
        default="/data2/public/prodenv/prod-blind/ref-v1.0.1",
    )
    func3_parser.add_argument(
        "--output", help="Path to output folder."
    )
    func3_parser.add_argument("--p", help="Period to inspect.")
    func3_parser.add_argument("--current_run", type=str, help="Run under inspection.")
    func3_parser.add_argument(
        "--pdf",
        default=False,
        help="True if you want to save pdf files too; default: False.",
    )

    func4_parser = subparsers.add_parser(
<<<<<<< HEAD
        "check_calib",
        help="Check calibration stability in calibration runs and create monitoring summary file.",
=======
        "qc_avg_series",
        help="Plot and raise warning for PSD stability in calibration runs.",
>>>>>>> 68f2b170
    )
    func4_parser.add_argument(
        "--public_data",
        help="Path to tmp-auto public data files (eg /data2/public/prodenv/prod-blind/tmp-auto).",
        default="/data2/public/prodenv/prod-blind/ref-v1.0.1",
    )
<<<<<<< HEAD
    func4_parser.add_argument("--output", help="Path to output folder.")
=======
    func4_parser.add_argument(
        "--output", help="Path to output folder."
    )
>>>>>>> 68f2b170
    func4_parser.add_argument("--p", help="Period to inspect.")
    func4_parser.add_argument("--current_run", type=str, help="Run under inspection.")
    func4_parser.add_argument(
        "--pdf",
        default=False,
        help="True if you want to save pdf files too; default: False.",
    )
<<<<<<< HEAD
=======
    func4_parser.add_argument("--start_key", help="First timestamp of the inspected range.")
>>>>>>> 68f2b170

    args = parser.parse_args()

    if args.command == "summary_files":
        legend_data_monitor.monitoring.build_new_files(args.path, args.period, args.run)

    elif args.command == "plot":
        auto_dir_path = args.public_data
        phy_mtg_data = args.hdf_files
        output_folder = args.output
        start_key = args.start
        period = args.p
        runs = args.avail_runs
        current_run = args.current_run
        pswd_email = args.pswd_email
        save_pdf = args.pdf
        escale_val = args.escale
        last_checked = args.last_checked
        partition = args.partition
        quadratic = args.quad_res
        zoom = args.zoom

        legend_data_monitor.monitoring.plot_time_series(
            auto_dir_path,
            phy_mtg_data,
            output_folder,
            start_key,
            period,
            runs,
            current_run,
            pswd_email,
            save_pdf,
            escale_val,
            last_checked,
            partition,
            quadratic,
            zoom,
        )

    elif args.command == "check_calib":
        auto_dir_path = args.public_data
        output_folder = args.output
        period = args.p
        save_pdf = False if args.pdf in [False, "False"] else True
        current_run = args.current_run

        legend_data_monitor.calibration.check_calibration(
            auto_dir_path, output_folder, period, current_run, save_pdf
        )

    elif args.command == "calib_psd":
        auto_dir_path = args.public_data
        output_folder = args.output
        period = args.p
        save_pdf = args.pdf
        current_run = args.current_run

        legend_data_monitor.calibration.check_psd(
            auto_dir_path, output_folder, period, current_run, save_pdf
        )

    elif args.command == "qc_avg_series":
        auto_dir_path = args.public_data
        output_folder = args.output
        period = args.p
        save_pdf = args.pdf
        current_run = args.current_run
        start_key = args.start_key

        det_info = legend_data_monitor.utils.build_detector_info(os.path.join(auto_dir_path, "inputs/"), start_key=start_key)

        legend_data_monitor.monitoring.qc_average(
            auto_dir_path, output_folder, det_info, period, current_run, save_pdf
        )
        legend_data_monitor.monitoring.qc_time_series(
            auto_dir_path, output_folder, det_info, period, current_run, save_pdf
        )


if __name__ == "__main__":
    main()<|MERGE_RESOLUTION|>--- conflicted
+++ resolved
@@ -89,46 +89,44 @@
     func3_parser.add_argument(
         "--output", help="Path to output folder."
     )
-    func3_parser.add_argument("--p", help="Period to inspect.")
+    func3_parser.add_argument("--period", help="Period to inspect.")
     func3_parser.add_argument("--current_run", type=str, help="Run under inspection.")
     func3_parser.add_argument(
         "--pdf",
         default=False,
         help="True if you want to save pdf files too; default: False.",
     )
-
-    func4_parser = subparsers.add_parser(
-<<<<<<< HEAD
-        "check_calib",
+    
+    func4_parser = subparsers.add_parser("check_calib",
         help="Check calibration stability in calibration runs and create monitoring summary file.",
-=======
+    )
+    func4_parser.add_argument("--output", help="Path to output folder.")
+    func4_parser.add_argument("--period", help="Period to inspect.")
+    func4_parser.add_argument("--current_run", type=str, help="Run under inspection.")
+    func4_parser.add_argument(
+        "--pdf",
+        default=False,
+        help="True if you want to save pdf files too; default: False.",
+    )
+    
+    func5_parser = subparsers.add_parser(
         "qc_avg_series",
         help="Plot and raise warning for PSD stability in calibration runs.",
->>>>>>> 68f2b170
-    )
-    func4_parser.add_argument(
+    )
+    func5_parser.add_argument(
         "--public_data",
         help="Path to tmp-auto public data files (eg /data2/public/prodenv/prod-blind/tmp-auto).",
         default="/data2/public/prodenv/prod-blind/ref-v1.0.1",
     )
-<<<<<<< HEAD
-    func4_parser.add_argument("--output", help="Path to output folder.")
-=======
-    func4_parser.add_argument(
-        "--output", help="Path to output folder."
-    )
->>>>>>> 68f2b170
-    func4_parser.add_argument("--p", help="Period to inspect.")
-    func4_parser.add_argument("--current_run", type=str, help="Run under inspection.")
-    func4_parser.add_argument(
-        "--pdf",
-        default=False,
-        help="True if you want to save pdf files too; default: False.",
-    )
-<<<<<<< HEAD
-=======
-    func4_parser.add_argument("--start_key", help="First timestamp of the inspected range.")
->>>>>>> 68f2b170
+    func5_parser.add_argument("--output", help="Path to output folder.")
+    func5_parser.add_argument("--start_key", help="First timestamp of the inspected range.")
+    func5_parser.add_argument("--period", help="Period to inspect.")
+    func5_parser.add_argument("--current_run", type=str, help="Run under inspection.")
+    func5_parser.add_argument(
+        "--pdf",
+        default=False,
+        help="True if you want to save pdf files too; default: False.",
+    )
 
     args = parser.parse_args()
 
@@ -171,7 +169,7 @@
     elif args.command == "check_calib":
         auto_dir_path = args.public_data
         output_folder = args.output
-        period = args.p
+        period = args.period
         save_pdf = False if args.pdf in [False, "False"] else True
         current_run = args.current_run
 
@@ -182,7 +180,7 @@
     elif args.command == "calib_psd":
         auto_dir_path = args.public_data
         output_folder = args.output
-        period = args.p
+        period = args.period
         save_pdf = args.pdf
         current_run = args.current_run
 
@@ -193,7 +191,7 @@
     elif args.command == "qc_avg_series":
         auto_dir_path = args.public_data
         output_folder = args.output
-        period = args.p
+        period = args.period
         save_pdf = args.pdf
         current_run = args.current_run
         start_key = args.start_key
