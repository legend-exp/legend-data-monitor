--- conflicted
+++ resolved
@@ -55,10 +55,6 @@
           python -m pip install --upgrade .[test]
           pytest --cov=legend_data_monitor --cov-report=xml
       - name: Upload Coverage to codecov.io
-<<<<<<< HEAD
         uses: codecov/codecov-action@v5
-=======
-        uses: codecov/codecov-action@v4
         with:
-          token: ${{ secrets.CODECOV_TOKEN }}
->>>>>>> 45e37452
+          token: ${{ secrets.CODECOV_TOKEN }}