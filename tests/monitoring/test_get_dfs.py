<<<<<<< HEAD
import pandas as pd
from legend_data_monitor.monitoring import get_dfs  
=======
import os

import pandas as pd
import pytest

from legend_data_monitor.monitoring import get_dfs

>>>>>>> db7af446

def make_hdf(path, key, df):
    # write a dataframe into a HDF file for a given key
    df.to_hdf(path, key=key, mode="w")


def test_get_dfs_with_valid_files(tmp_path):
    # create directory structure
    phy_mtg_data = tmp_path
    period = "p01"
    run = "run001"
    run_dir = phy_mtg_data / period / run
    run_dir.mkdir(parents=True)

    # geds file
    geds_df = pd.DataFrame({"val": [1, 2, 3]})
    geds_path = run_dir / "file_geds.hdf"
    make_hdf(geds_path, "IsPulser_TrapemaxCtcCal", geds_df)

    # pulser file
    puls_df = pd.DataFrame({"val": [10, 20]})
    puls_path = run_dir / "file_pulser01ana.hdf"
    make_hdf(puls_path, "IsPulser_TrapemaxCtcCal", puls_df)

    geds_abs, geds_corr, puls_abs = get_dfs(
        str(phy_mtg_data), period, [run], "TrapemaxCtcCal"
    )

    pd.testing.assert_frame_equal(geds_abs.reset_index(drop=True), geds_df)
    pd.testing.assert_frame_equal(puls_abs.reset_index(drop=True), puls_df)
    assert geds_corr.empty  # there is no _pulser01anaDiff key


def test_get_dfs_missing_geds_file(tmp_path):
    phy_mtg_data = tmp_path
    period = "p01"
    run = "run001"
    run_dir = phy_mtg_data / period / run
    run_dir.mkdir(parents=True)

    # no geds files, then 3 None
    result = get_dfs(str(phy_mtg_data), period, [run], "TrapemaxCtcCal")
    assert result == (None, None, None)


def test_get_dfs_runs_not_avail(tmp_path):
    phy_mtg_data = tmp_path
    period = "p01"
    run = "run001"
    run_dir = phy_mtg_data / period / run
    run_dir.mkdir(parents=True)

    # run not present in the list of avail runs
    result = get_dfs(str(phy_mtg_data), period, ["run100"], "TrapemaxCtcCal")
    assert result == (None, None, None)


def test_get_dfs_skip_non_listed_runs(tmp_path):
    phy_mtg_data = tmp_path
    period = "p01"
    (phy_mtg_data / period).mkdir(parents=True)

    # no HDF files, no lsit runs: expected None
    result = get_dfs(str(phy_mtg_data), period, [], "TrapemaxCtcCal")

    assert result == (None, None, None)


def test_geds_pulser_correction_and_empty_pulser(tmp_path):
    phy_mtg_data = tmp_path
    period = "p01"
    run = "run001"
    run_dir = phy_mtg_data / period / run
    run_dir.mkdir(parents=True)

    # geds HDF with pulser01anaDiff
    df_geds_abs = pd.DataFrame({"val": [1, 2, 3]})
    df_geds_corr = pd.DataFrame({"val": [10, 20, 30]})
    geds_path = run_dir / "file_geds.hdf"
    df_geds_abs.to_hdf(geds_path, key="IsPulser_TrapemaxCtcCal", mode="w")
    df_geds_corr.to_hdf(
        geds_path, key="IsPulser_TrapemaxCtcCal_pulser01anaDiff", mode="a"
    )

    geds_abs, geds_corr, puls_abs = get_dfs(
        str(phy_mtg_data), period, [run], "TrapemaxCtcCal"
    )

    pd.testing.assert_frame_equal(geds_corr.reset_index(drop=True), df_geds_corr)
    assert puls_abs.empty<|MERGE_RESOLUTION|>--- conflicted
+++ resolved
@@ -1,15 +1,5 @@
-<<<<<<< HEAD
 import pandas as pd
 from legend_data_monitor.monitoring import get_dfs  
-=======
-import os
-
-import pandas as pd
-import pytest
-
-from legend_data_monitor.monitoring import get_dfs
-
->>>>>>> db7af446
 
 def make_hdf(path, key, df):
     # write a dataframe into a HDF file for a given key
