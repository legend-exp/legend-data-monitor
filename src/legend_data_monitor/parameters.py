from __future__ import annotations

from datetime import datetime, timedelta

import numpy as np
import pygama.lgdo.lh5_store as lh5
import pandas as pd

from . import analysis

j_config, j_par, _ = analysis.read_json_files()
keep_puls_pars = j_config[6]["pulser"]["keep_puls_pars"]
keep_phys_pars = j_config[6]["pulser"]["keep_phys_pars"]
no_variation_pars = j_config[6]["plot_values"]["no_variation_pars"]
qc_flag = j_config[6]["quality_cuts"]


def load_parameter(
    data: pd.DataFrame,
    parameter: str,
    detector: str,
    det_type: str,
    time_cut: list[str],
    all_ievt: np.ndarray,
    puls_only_ievt: np.ndarray,
    not_puls_ievt: np.ndarray,
    start_code: str,
):
    """
    Load parameters from files.

    Parameters
    ----------
    parameter
                    Parameter to plot
    dsp_files
                    lh5 dsp files
    detector
                    Name of the aoe
    det_type
                    Type of detector (geds or spms)
    time_cut
                    List with info about time cuts
    all_ievt
                    Event number for all events
    puls_only_ievt
                    Event number for high energy pulser events
    not_puls_ievt
                    Event number for physical events
    start_code
                    Starting time of the code
    """
<<<<<<< HEAD

    utime_array = data["timestamp"]
=======
    no_cut_pars = ["event_rate", "K_lines"]
    par_array = np.array([])
    utime_array = lh5.load_nda(dsp_files, ["timestamp"], detector + "/dsp")["timestamp"]
    hit_files = [dsp_file.replace("dsp", "hit") for dsp_file in dsp_files]
>>>>>>> 4d5ff181

    if all_ievt != [] and puls_only_ievt != [] and not_puls_ievt != []:
        
        det_only_index = np.isin(all_ievt, not_puls_ievt)
        puls_only_index = np.isin(all_ievt, puls_only_ievt)
        
        if parameter in keep_puls_pars:
            utime_array = utime_array[puls_only_index]
        
        if parameter in keep_phys_pars:
            utime_array = utime_array[det_only_index]

    # apply quality cuts to the time array
    if qc_flag[det_type] is True:
        if parameter in keep_puls_pars:
            keep_evt_index = puls_only_index
        elif parameter in keep_phys_pars:
            keep_evt_index = det_only_index
        else:
            keep_evt_index = []
        quality_index = analysis.get_qc_ievt(hit_files, detector, keep_evt_index)
        utime_array = utime_array[quality_index]

    # cutting time array according to time selection
    utime_array_cut, _ = analysis.time_analysis(utime_array, [], time_cut, start_code)

    # to handle particular cases where the timestamp array is outside the time window:
    if len(utime_array_cut) == 0:
        return [], [], []

    if parameter == "lc":
        par_array = leakage_current(dsp_files, detector, det_type)
    elif parameter == "energy_in_pe" and det_type == "spms":
        par_array = lh5.load_nda(hit_files, ["energy_in_pe"], detector + "/hit")[
            "energy_in_pe"
        ]
        # par_array = lh5.load_nda(dsp_files, ["energies"], detector+"/dsp")["energies"]
    elif parameter == "trigger_pos" and det_type == "spms":
        par_array = lh5.load_nda(hit_files, ["trigger_pos"], detector + "/hit")[
            "trigger_pos"
        ]
    elif parameter == "event_rate":
        par_array, utime_array_cut = event_rate(
            dsp_files,
            utime_array,
            utime_array_cut,
            detector,
            det_type,
            all_ievt,
            puls_only_ievt,
            not_puls_ievt,
            time_cut,
            start_code,
        )
    elif parameter == "uncal_puls":
        par_array = data["trapTmax"]
    elif parameter == "cal_puls":
        par_array = lh5.load_nda(hit_files, ["cuspEmax_ctc_cal"], detector + "/hit")[
            "cuspEmax_ctc_cal"
        ]
    elif parameter == "AoE_Classifier":
        par_array = lh5.load_nda(hit_files, ["AoE_Classifier"], detector + "/hit")[
            "AoE_Classifier"
        ]
    elif parameter == "K_lines":
        par_array = np.array(
            lh5.load_nda(hit_files, ["cuspEmax_ctc_cal"], detector + "/hit")[
                "cuspEmax_ctc_cal"
            ]
        )
        # keep physical events
        if all_ievt != [] and puls_only_ievt != [] and not_puls_ievt != []:
            par_array = par_array[det_only_index]
        # temporal cut
        _, par_array = analysis.time_analysis(
            utime_array, par_array, time_cut, start_code
        )
        par_array, utime_array_cut = energy_potassium_lines(par_array, utime_array_cut)
    else:
        par_array = data[parameter]

    if all_ievt != [] and puls_only_ievt != [] and not_puls_ievt != []:
        if parameter in keep_puls_pars:
            if parameter not in no_cut_pars:
                par_array = par_array[puls_only_index]
        if parameter in keep_phys_pars:
            if parameter not in no_cut_pars:
                par_array = par_array[det_only_index]

    # apply quality cuts to the parameter array
    if qc_flag[det_type] is True and parameter not in no_cut_pars:
        par_array = par_array[quality_index]

    # cutting parameter array according to time selection
    if parameter not in no_cut_pars:
        _, par_array = analysis.time_analysis(
            utime_array, par_array, time_cut, start_code
        )

    if parameter in ["energy_in_pe", "trigger_pos"] and det_type == "spms":
        a = utime_array_cut
        b = par_array
        len_par = [len(sub_array) for sub_array in b]
        utime_array_cut = [t for i, t in enumerate(a) for _ in range(len_par[i])]
        # convert list of array to just list of values
        par_array = np.ravel(b).tolist()

    # check if there are 'nan' values in par_array; if yes, remove them
    if np.isnan(par_array).any() and parameter not in ["energy_in_pe", "trigger_pos"]:
        par_array, utime_array_cut = analysis.remove_nan(par_array, utime_array_cut)

    # Enable following lines to get the % variation of a parameter wrt to its mean value
    if parameter not in no_variation_pars and det_type not in ["spms", "ch000"]:
        par_array_mean = np.mean(par_array[: int(0.05 * len(par_array))])
        # par_array_mean = analysis.get_mean(parameter, detector)
        par_array = np.subtract(par_array, par_array_mean)
        par_array = np.divide(par_array, par_array_mean) * 100
    else:
        par_array_mean = []

    # convert pandas series to numpy array
    if isinstance(par_array, pd.core.series.Series):
        par_array = par_array.to_numpy()
    if isinstance(utime_array_cut, pd.core.series.Series):
        utime_array_cut = utime_array_cut.to_numpy()

    return par_array_mean, par_array, utime_array_cut


def leakage_current(dsp_files: list[str], detector: str, det_type: str):
    """
    Return the leakage current.

    Parameters
    ----------
    dsp_files
               lh5 dsp files
    detector
               Channel of the detector
    det_type
               Type of detector (geds or spms)
    """
    bl_det = lh5.load_nda(dsp_files, ["baseline"], detector + "/dsp")["baseline"]
    bl_puls = lh5.load_nda(dsp_files, ["baseline"], "ch000/dsp")["baseline"][:100]
    bl_puls_mean = np.mean(bl_puls)
    lc = bl_det - bl_puls_mean

    return (
        lc * 2.5 / 500 / 3 / (2**16)
    )  # using old GERDA (baseline -> lc) conversion factor


def event_rate(
    dsp_files: list[str],
    utime_array: list,
    timestamp: list,
    detector: str,
    det_type: str,
    all_ievt: np.ndarray,
    puls_only_ievt: np.ndarray,
    not_puls_ievt: np.ndarray,
    time_cut: list[str],
    start_code: str,
):
    """
    Return the event rate (as cts/dt).

    Parameters
    ----------
    dsp_files
                lh5 dsp files
    utime_array
                List of shifted UTC timestamps - no time cut applied
    timestamp
                List of shifted UTC timestamps
    detector
                Channel of the detector
    det_type
                Type of detector (geds or spms)
    all_ievt
                Event number for all events
    puls_only_ievt
                Event number for high energy pulser events
    not_puls_ievt
                Event number for physical events
    time_cut
                List with info about time cuts
    start_code
                Starting time of the code
    """
    rate = []
    times = []

    # for spms, we keep timestamp entries only if there's a non-null energy release
    if det_type == "spms":
        energies = lh5.load_nda(dsp_files, ["energies"], detector + "/dsp")["energies"]

        # remove nan entries
        energies = [entry[~np.isnan(entry)] for entry in energies]
        new_energies = []  # array with True (=energy deposition) or False entries
        no_hits = []  # array with number of hits per each timestamp
        for entry in energies:
            if np.size(entry) == 0:
                new_energies.append(False)
                no_hits.append(np.size(entry))
            else:
                new_energies.append(True)
                no_hits.append(np.size(entry))
        energies = np.array(new_energies)
        no_hits = np.array(no_hits)

        # apply pulser cut
        if all_ievt != [] and puls_only_ievt != [] and not_puls_ievt != []:
            det_only_index = np.isin(all_ievt, not_puls_ievt)
            puls_only_index = np.isin(all_ievt, puls_only_ievt)
            if "event_rate" in keep_puls_pars:
                energies = energies[puls_only_index]
                no_hits = no_hits[puls_only_index]
            if "event_rate" in keep_phys_pars:
                energies = energies[det_only_index]
                no_hits = no_hits[det_only_index]
        if len(energies) == 0:
            return np.zeros(len(timestamp)), np.array(timestamp)

        # apply quality cuts
        if qc_flag[det_type] is True:
            if "event_rate" in keep_puls_pars:
                keep_evt_index = puls_only_index
            elif "event_rate" in keep_phys_pars:
                keep_evt_index = det_only_index
            else:
                keep_evt_index = []
            hit_files = [dsp_file.replace("dsp", "hit") for dsp_file in dsp_files]
            quality_index = analysis.get_qc_ievt(hit_files, detector, keep_evt_index)
            energies = energies[quality_index]
            no_hits = no_hits[quality_index]
            if len(energies) == 0:
                return np.zeros(len(timestamp)), np.array(timestamp)

        # apply time cut
        timestamp, energies = analysis.time_analysis(
            utime_array, energies, time_cut, start_code
        )
        _, no_hits = analysis.time_analysis(utime_array, no_hits, time_cut, start_code)
        if len(energies) == 0:
            return np.zeros(len(timestamp)), np.array(timestamp)

        # keep timestamps that correspond to an energy deposition
        timestamp = timestamp[energies]
        no_hits = no_hits[energies]
        if len(timestamp) == 0:
            return np.array([]), np.array([])

        len_par = [no for no in no_hits]
        timestamp = [t for i, t in enumerate(timestamp) for _ in range(len_par[i])]

    date_time = (((dsp_files[0].split("/")[-1]).split("-")[4]).split("Z")[0]).split("T")
    run_start = datetime.strptime(date_time[0] + date_time[1], "%Y%m%d%H%M%S")
    run_start = datetime.strptime(str(run_start), "%Y-%m-%d %H:%M:%S")

    i = 0
    j = datetime.timestamp(run_start + timedelta(days=0, hours=2, minutes=0))
    dt = j_config[5]["Available-par"]["Other-par"]["event_rate"]["dt"]

    while j + dt <= timestamp[-1]:
        num = 0
        while timestamp[i] < (j + dt):
            num += 1
            i += 1
        if j != run_start:
            rate.append(num / dt)
            times.append(j)
        j += dt

    units = j_config[5]["Available-par"]["Other-par"]["event_rate"]["units"]
    if units == "mHz":
        fact = 1000
    if units == "Hz":
        fact = 1
    if units == "kHz":
        fact = 0.001

    return np.array(rate) * fact, np.array(times)


def energy_potassium_lines(par_array: list, timestamp: list):
    """
    Return the energy for events in around K-40 and K-42 lines.

    Parameters
    ----------
    par_array
                Energies (trapEmax) of events
    timestamp
                List of shifted UTC timestamps
    """
    par_list = []
    time_list = []

    for idx, entry in enumerate(par_array):
        if entry > 1430 and entry < 1575:
            par_list.append(entry)
            time_list.append(timestamp[idx])

    return np.array(par_list), np.array(time_list)<|MERGE_RESOLUTION|>--- conflicted
+++ resolved
@@ -50,15 +50,9 @@
     start_code
                     Starting time of the code
     """
-<<<<<<< HEAD
-
+
+    no_cut_pars = ["event_rate", "K_lines"]
     utime_array = data["timestamp"]
-=======
-    no_cut_pars = ["event_rate", "K_lines"]
-    par_array = np.array([])
-    utime_array = lh5.load_nda(dsp_files, ["timestamp"], detector + "/dsp")["timestamp"]
-    hit_files = [dsp_file.replace("dsp", "hit") for dsp_file in dsp_files]
->>>>>>> 4d5ff181
 
     if all_ievt != [] and puls_only_ievt != [] and not_puls_ievt != []:
         
