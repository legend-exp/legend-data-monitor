--- conflicted
+++ resolved
@@ -447,15 +447,9 @@
 ):
     """
     Run function for creating summary plots.
-<<<<<<< HEAD
-
-    Parameters:
-    -----------
-=======
     
     Parameters
     ----------
->>>>>>> 5134899a
     auto_dir_path : str
         Path to tmp-auto public data files (eg /data2/public/prodenv/prod-blind/tmp-auto).
     phy_mtg_data : str
@@ -610,15 +604,9 @@
 ):
     """
     Check calibration stability in calibration runs and create monitoring summary file.
-<<<<<<< HEAD
-
-    Parameters:
-    -----------
-=======
     
     Parameters
     ----------
->>>>>>> 5134899a
     auto_dir_path : str
         Path to tmp-auto public data files (eg /data2/public/prodenv/prod-blind/tmp-auto).
     output_folder : str
@@ -730,18 +718,11 @@
     current_run: str,
     save_pdf: bool = False,
 ):
-<<<<<<< HEAD
-    """Plot quality cuts average values across the array and trends in time.
-
-    Parameters:
-    -----------
-=======
     """
     Plot quality cuts average values across the array and trends in time.
     
     Parameters
     ----------
->>>>>>> 5134899a
     auto_dir_path : str
         Path to tmp-auto public data files (eg /data2/public/prodenv/prod-blind/tmp-auto).
     output_folder : str
