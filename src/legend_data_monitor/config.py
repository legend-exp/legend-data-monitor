# needed to open files in settings/
import importlib.resources
import json
import logging
import os
import sys
from datetime import datetime

from legendmeta import LegendMetadata
from legendmeta.jsondb import AttrsDict

# needed to check plot settings
from . import plotting

pkg = importlib.resources.files("legend_data_monitor")

SINGLE_TO_LIST = {"dataset": {"type": 0, "selection": {"runs": 0}}}


def Config(json_name: str):
    """
    json_name: path to user config json file.

    Returns NestedAttrDict. Can't use inheritance because of conflicting kwargs
    in __init__ when passing self. Mascking this function to look like a class.

    >>> config = Config({'a': {'c':1, 'd':3}, 'b': 2})
    >>> config.a.c
    1
<<<<<<< HEAD
    '''
    logging.error('Reading settings from ' + str(json_name) + '...')    
    
    with open(pkg / "settings" / json_name) as f:    
        conf = AttrsDict(json.load(f))    
=======
    """
    # print('Reading settings from ' + str(json_name) + '...')

    with open(pkg / "settings" / json_name) as f:
        conf = AttrsDict(json.load(f))
>>>>>>> 5c991814

    # update single to list with subsystem for single to list conversion
    for subsys in conf.subsystems:
        SINGLE_TO_LIST["subsystems"] = {
            subsys: {"parameters": 0, "removed_channels": 0}
        }

    # convert strings to lists for single input
    conf = single_to_list(conf)

    # check if something wrong was entered
    check_settings(conf)

    # start time of code - needed if data selection type is "last hours"
    conf.start_code = datetime.now().strftime("%Y%m%dT%H%M%SZ")

    # load channel map
    # l060 instead of l60 for exp
    ex = "l" + conf.dataset.exp.split("l")[1].zfill(3)
    json_file = f"{ex}-{conf.dataset.period}-r%-T%-all-config.json"

    lmeta = LegendMetadata()
    conf.channel_map = lmeta.hardware.configuration.channelmaps[json_file]

    # load dicitonary with plot info (= units, thresholds, label, ...)
    with open(pkg / "settings" / "par-settings.json") as f:
        plot_info_json = AttrsDict(json.load(f))
    conf.plot_info = plot_info_json

    return conf


class PlotSettings:
    def __init__(self, conf: Config, dset):
<<<<<<< HEAD
        logging.error('----------------------------------------------------')
        logging.error('--- Setting up plotting')    
        logging.error('----------------------------------------------------')
        
=======
        # print('----------------------------------------------------')
        # print('--- Setting up plotting')
        # print('----------------------------------------------------')

>>>>>>> 5c991814
        # sampling for averages
        # e.g. "30T"
        # minute - T, second - S, month - M
        self.sampling = conf.plotting.sampling

        # output paths, make folders if needed
        self.output_paths = self.make_output_paths(conf)

        # settings for each parameter
        # (keep phy or pulser events, plot style)
        self.param_settings = conf.plotting.parameters
        #
        self.param_info = conf.plot_info

        # check if something is missing or not valid
        self.check_settings()

        # base name for log and PDF files
        self.basename = "{}-{}-{}-{}_{}".format(
            conf.dataset.exp,
            conf.dataset.period,
            "_".join(conf.dataset.type),
            dset.user_time_range["start"],
            dset.user_time_range["end"],
        )

    def make_output_paths(self, conf):
        """define output paths and create directories accordingly"""
        # general output path
        make_dir(conf.plotting.output)

        # output subfolders
        output_paths = {"path": conf.plotting.output}

        # sub directories
        for out_dir in ["log_files", "pdf_files", "pkl_files", "json_files"]:
            out_dir_path = os.path.join(conf.plotting.output, out_dir)
            make_dir(out_dir_path)
            output_paths[out_dir] = out_dir_path

        # sub sub directories
        for out_dir in ["pdf_files", "pkl_files"]:
            # "plot path" and "map path"
            for out_subdir in ["par_vs_time", "heatmaps"]:
                out_dir_path = os.path.join(conf.plotting.output, out_dir, out_subdir)
                make_dir(out_dir_path)
                # !! oops
                output_paths[out_subdir] = out_dir_path

        return AttrsDict(output_paths)

    def check_settings(self):
        options = {
<<<<<<< HEAD
            'events': ['phy', 'pulser', 'all', 'K_lines'],
            'plot_style': plotting.plot_style.keys(),
            'some_name': ['variation', 'absolute']
=======
            "events": ["phy", "pulser", "all", "K_lines"],
            "plot_style": plotting.PLOT_STYLE.keys(),
            "some_name": ["variation", "absolute"],
>>>>>>> 5c991814
        }

        # for each parameter, check provided plot settings
        for param in self.param_settings:
            # look at every option available in plot settings
            for field in options:
                # if this field is not provided by user, tell them to provide it
                if field not in self.param_settings[param]:
                    logging.error(f"Provide {field} settings for {param}!")
                    logging.error(
                        "Available options: {}".format(",".join(options[field]))
                    )
                    sys.exit(1)

                opt = self.param_settings[param][field]

                if opt not in options[field]:
                    logging.error(f"Option {opt} provided for {param} does not exist!")
                    logging.error(
                        "Available options: {}".format(",".join(options[field]))
                    )
                    sys.exit(1)

    # ------ logging -> should go to dataset? settings? separate?
    # set up logging to file
    # log name
    # log_name = os.path.join(setup.output_paths['log-files'], dataset.basename + '.log')

    # logging.basicConfig(
    #     filename=log_name,
    #     level=logging.INFO,
    #     filemode="w",
    #     format="%(levelname)s: %(message)s",
    # )

    # # set up logging to console
    # console = logging.StreamHandler()
    # console.setLevel(logging.ERROR)
    # formatter = logging.Formatter("%(asctime)s:  %(message)s")
    # console.setFormatter(formatter)
    # logging.getLogger("").addHandler(console)
    # ------ logging


# ------- Config related functions
def check_settings(conf):
    # if parameter is under subsystem to be plotted, must be in plot settings
    for subsys in conf.subsystems:
        for param in conf.subsystems[subsys].parameters:
            if param not in conf.plotting.parameters:
                logging.error(
                    f"Parameter {param} is asked to be plotted for subsystem {subsys} but no plot settings are provided!"
                )
                sys.exit(1)

    # time selection types
    for key in conf.dataset.selection:
        if key not in ["start", "end", "timestamps", "runs"]:
            logging.error("Invalid dataset time selection!")
            logging.error("Available selection: start & end, timestamps, or runs")
            sys.exit(1)


def single_to_list(conf, dct=SINGLE_TO_LIST):
    """Recursively convert single entries to lists."""
    for field in dct:
        if isinstance(dct[field], dict):
            conf[field] = single_to_list(conf[field], dct[field])

        elif field in conf and not isinstance(conf[field], list):
            conf[field] = [conf[field]]

    return conf


# ----------- helper function
def make_dir(dir_path):
    """Check if directory exists, and if not, make it."""
    message = "Output directory " + dir_path
    if not os.path.isdir(dir_path):
        os.mkdir(dir_path)
<<<<<<< HEAD
        message += ' (created)'
    logging.error(message)    
=======
        message += " (created)"
    # ?? should be logging.info? (now: unmuted)
    # print(message)
>>>>>>> 5c991814
<|MERGE_RESOLUTION|>--- conflicted
+++ resolved
@@ -27,19 +27,11 @@
     >>> config = Config({'a': {'c':1, 'd':3}, 'b': 2})
     >>> config.a.c
     1
-<<<<<<< HEAD
-    '''
+    """
     logging.error('Reading settings from ' + str(json_name) + '...')    
     
     with open(pkg / "settings" / json_name) as f:    
         conf = AttrsDict(json.load(f))    
-=======
-    """
-    # print('Reading settings from ' + str(json_name) + '...')
-
-    with open(pkg / "settings" / json_name) as f:
-        conf = AttrsDict(json.load(f))
->>>>>>> 5c991814
 
     # update single to list with subsystem for single to list conversion
     for subsys in conf.subsystems:
@@ -74,17 +66,10 @@
 
 class PlotSettings:
     def __init__(self, conf: Config, dset):
-<<<<<<< HEAD
         logging.error('----------------------------------------------------')
         logging.error('--- Setting up plotting')    
         logging.error('----------------------------------------------------')
         
-=======
-        # print('----------------------------------------------------')
-        # print('--- Setting up plotting')
-        # print('----------------------------------------------------')
-
->>>>>>> 5c991814
         # sampling for averages
         # e.g. "30T"
         # minute - T, second - S, month - M
@@ -138,15 +123,9 @@
 
     def check_settings(self):
         options = {
-<<<<<<< HEAD
             'events': ['phy', 'pulser', 'all', 'K_lines'],
             'plot_style': plotting.plot_style.keys(),
             'some_name': ['variation', 'absolute']
-=======
-            "events": ["phy", "pulser", "all", "K_lines"],
-            "plot_style": plotting.PLOT_STYLE.keys(),
-            "some_name": ["variation", "absolute"],
->>>>>>> 5c991814
         }
 
         # for each parameter, check provided plot settings
@@ -228,11 +207,5 @@
     message = "Output directory " + dir_path
     if not os.path.isdir(dir_path):
         os.mkdir(dir_path)
-<<<<<<< HEAD
         message += ' (created)'
-    logging.error(message)    
-=======
-        message += " (created)"
-    # ?? should be logging.info? (now: unmuted)
-    # print(message)
->>>>>>> 5c991814
+    logging.error(message)    