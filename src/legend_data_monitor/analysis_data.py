import numpy as np
import pandas as pd

# needed to know which parameters are not in DataLoader
# but need to be calculated, such as event rate
from . import utils

# -------------------------------------------------------------------------


class AnalysisData:
    """
    Object containing information for a data subselected from Subsystem data based on given criteria.

    sub_data [DataFrame]: subsystem data

    Available kwargs:
        selection=
            dict with the following contents:
                - 'parameters' [str or list of str]: parameter(s) of interest e.g. 'baseline'
                - 'event_type' [str]: event type, options: pulser/phy/all/Klines
                - 'variation' [bool]: [optional] keep absolute value of parameter (False) or calculate % variation from mean (True).
                    Default: False
                - 'time_window' [str]: [optional] time window in which to calculate event rate, in case that's the parameter of interest.
                    Format: time_window='NA', where N is integer, and A is M for months, D for days, T for minutes, and S for seconds.
                    Default: None
        Or input kwargs directly parameters=, event_type=, variation=, time_window=
    """

    def __init__(self, sub_data: pd.DataFrame, **kwargs):
        utils.logger.info("============================================")
        utils.logger.info("=== Setting up Analysis Data")
        utils.logger.info("============================================")

        # if selection= was provided, take the dict
        # if kwargs were used directly, kwargs itself is already our dict
        # need to do .copy() or else modifies original config!
        analysis_info = (
            kwargs["selection"].copy() if "selection" in kwargs else kwargs.copy()
        )

        # -------------------------------------------------------------------------
        # validity checks
        # -------------------------------------------------------------------------

        # convert single parameter input to list for convenience
        if isinstance(analysis_info["parameters"], str):
            analysis_info["parameters"] = [analysis_info["parameters"]]
        # defaults
        if "time_window" not in analysis_info:
            analysis_info["time_window"] = None
        if "variation" not in analysis_info:
            analysis_info["variation"] = False

        if analysis_info["event_type"] != "all" and "flag_pulser" not in sub_data:
            utils.logger.error(
                f"\033[91mYour subsystem data does not have a pulser flag! We need it to subselect event type {analysis_info['event_type']}\033[0m"
            )
            utils.logger.error(
                "\033[91mRun the function <subsystem>.flag_pulser_events(<pulser>) first, where <subsystem> is your Subsystem object, \033[0m"
                + "\033[91mand <pulser> is a Subsystem object of type 'pulser', which already has it data loaded with <pulser>.get_data(); then create AnalysisData object.\033[0m"
            )
            return

        # cannot do event rate and another parameter at the same time
        # since event rate is calculated in windows
        if (
            "event_rate" in analysis_info["parameters"]
            and len(analysis_info["parameters"]) > 1
        ):
            utils.logger.error(
                "\033[91mCannot get event rate and another parameter at the same time!\n \
                Event rate has to be calculated based on time windows, so the other parameter has to be thrown away.\
                Contact developers if you want, for example, to keep that parameter, but look at mean in the windows of event rate.\033[0m"
            )
            return

        # time window must be provided for event rate
        if (
            analysis_info["parameters"][0] == "event_rate"
            and not analysis_info["time_window"]
        ):
            utils.logger.error(
                "\033[91mProvide argument <time_window> in which to take the event rate!\033[0m"
            )
            utils.logger.error("\033[91m%s\033[0m", self.__doc__)
            return

        self.parameters = analysis_info["parameters"]
        self.evt_type = analysis_info["event_type"]
        self.time_window = analysis_info["time_window"]
        self.variation = analysis_info["variation"]

        # -------------------------------------------------------------------------
        # subselect data
        # -------------------------------------------------------------------------

        # always get basic parameters
        params_to_get = [
            "datetime",
            "channel",
            "name",
            "location",
            "position",
            "status",
        ]
        # pulser flag is present only if subsystem.flag_pulser_events() was called
        # needed to subselect phy/pulser events
        if "flag_pulser" in sub_data:
            params_to_get.append("flag_pulser")

        # if special parameter, get columns needed to calculate it
        for param in self.parameters:
            if param in utils.PLOT_INFO.keys():
                if param in utils.SPECIAL_PARAMETERS:
                    # ignore if none are needed
                    params_to_get += (
                        utils.SPECIAL_PARAMETERS[param]
                        if utils.SPECIAL_PARAMETERS[param]
                        else []
                    )
                else:
                    # otherwise just load it
                    params_to_get.append(param)
            # the parameter does not exist
            else:
<<<<<<< HEAD
                utils.logger.error("\033[91m'%s' either does not exist in 'par-settings.json' or you misspelled the parameter's name. Try again.\033[0m", param)
=======
                utils.logger.error(
                    "\033[91m'%s' either does not exist in 'par-settings.json' or you mispelled the parameter's name. Try again.\033[0m",
                    param,
                )
>>>>>>> f313a632
                exit()

        # avoid repetition
        params_to_get = list(np.unique(params_to_get))

        # -------------------------------------------------------------------------

        # selec phy/puls/all events
        bad = self.select_events()
        if bad:
            return

        # calculate if special parameter
        self.special_parameter()

        # calculate channel mean
        self.channel_mean()

        # calculate variation if needed - only works after channel mean
        self.calculate_variation()

        # -------------------------------------------------------------------------

        self.data = self.data.sort_values(["channel", "datetime"])

    def select_events(self):
        # do we want to keep all, phy or pulser events?
        if self.evt_type == "pulser":
            utils.logger.info("... keeping only pulser events")
            self.data = self.data[self.data["flag_pulser"]]
        elif self.evt_type == "phy":
            utils.logger.info("... keeping only physical (non-pulser) events")
            self.data = self.data[~self.data["flag_pulser"]]
        elif self.evt_type == "K_lines":
            utils.logger.info("... selecting K lines in physical (non-pulser) events")
            self.data = self.data[~self.data["flag_pulser"]]
            energy = utils.SPECIAL_PARAMETERS["K_lines"][0]
            self.data = self.data[
                (self.data[energy] > 1430) & (self.data[energy] < 1575)
            ]
        elif self.evt_type == "all":
            utils.logger.info("... keeping all (pulser + non-pulser) events")
        else:
            utils.logger.error("\033[91mInvalid event type!\033[0m")
            utils.logger.error("\033[91m%s\033[0m", self.__doc__)
            return "bad"

    def special_parameter(self):
        for param in self.parameters:
            if param == "wf_max_rel":
                # calculate wf max relative to baseline
                self.data["wf_max_rel"] = self.data["wf_max"] - self.data["baseline"]
            elif param == "event_rate":
                # ! sorry need to jump through a lot of hoops here ! bare with me....

                # --- count number of events in given time windows
                # - count() returns count of rows for each column - redundant, same value in each (unless we have NaN)
                # just want one column 'event_rate' -> pick 'channel' since it's never NaN, so correct count; rename to event rate
                # - this is now a resampled dataframe with column event rate, and multiindex channel, datetime -> put them back as columns with reset index
                event_rate = (
                    self.data.set_index("datetime")
                    .groupby("channel")
                    .resample(self.time_window, origin="start")
                    .count()["channel"]
                    .to_frame(name="event_rate")
                    .reset_index()
                )

                # divide event count in each time window by sampling window in seconds to get Hz
                dt_seconds = get_seconds(self.time_window)
                event_rate["event_rate"] = event_rate["event_rate"] / dt_seconds

                # --- get rid of last value
                # as the data range does not equally divide by the time window, the count in the last "window" will be smaller
                # as it corresponds to, in reality, smaller window
                # since we divided by the window, the rate then will appear as smaller
                # it's too complicated to fix that, so I will just get rid of the last row
                event_rate = event_rate.iloc[:-1]

                # --- shift timestamp
                # the resulting table will start with the first timestamp of the original table
                # I want to shift the time values by the half the time window, so that the event rate value corresponds to the middle of the time window
                event_rate["datetime"] = (
                    event_rate["datetime"] + pd.Timedelta(self.time_window) / 2
                )

                # --- now have to jump through hoops to put back in location position and name
                # - group original table by channel and pick first occurrence to get the channel map (ignore other columns)
                # - reindex to match event rate table index
                # - put the columns in with concat
                event_rate = event_rate.set_index("channel")
                self.data = pd.concat(
                    [
                        event_rate,
                        self.data.groupby("channel")
                        .first()
                        .reindex(event_rate.index)[["name", "location", "position"]],
                    ],
                    axis=1,
                )
                # put the channel back as column
                self.data = self.data.reset_index()

    def channel_mean(self):
        utils.logger.info("... getting channel mean")
        # series with index channel, columns of parameters containing mean of each channel;
        # the mean is performed over the first 10% interval of the full time range specified in the config file
        min_datetime = self.data["datetime"].min()  # first timestamp
        max_datetime = self.data["datetime"].max()  # last timestamp
        duration = max_datetime - min_datetime
        ten_percent_duration = duration * 0.1
        thr_datetime = min_datetime + ten_percent_duration  # 10% timestamp
        # get only the rows for datetimes before the 10% of the specified time range
        self_data_time_cut = self.data.loc[self.data["datetime"] < thr_datetime]
        # get mean
        channel_mean = self_data_time_cut.groupby("channel").mean(numeric_only=True)[
            self.parameters
        ]
        # rename columns to be param_mean
        channel_mean = channel_mean.rename(
            columns={param: param + "_mean" for param in self.parameters}
        )
        # add it as column for convenience - repeating redundant information, but convenient
        self.data = self.data.set_index("channel")
        # self.data['mean'] = channel_mean.reindex(self.data.index)
        self.data = pd.concat(
            [self.data, channel_mean.reindex(self.data.index)], axis=1
        )
        # put channel back in
        self.data = self.data.reset_index()

    def calculate_variation(self):
        if self.variation:
            utils.logger.info("... calculating % variation from the mean")
            for param in self.parameters:
                # subtract mean from value for each channel
                self.data[param] = (
                    self.data[param] / self.data[param + "_mean"] - 1
                ) * 100  # %


# -------------------------------------------------------------------------
# helper function
# -------------------------------------------------------------------------


def get_seconds(time_window: str):
    """
    Convert sampling format used for DataFrame.resample() to int representing seconds.

    Needed for event rate calculation.

    >>> get_seconds('30T')
    1800
    """
    # correspondence of symbol to seconds, T = minutes
    str_to_seconds = {"S": 1, "T": 60, "H": 60 * 60, "D": 24 * 60 * 60}
    # unit of this time window
    time_unit = time_window[-1]

    return int(time_window.rstrip(time_unit)) * str_to_seconds[time_unit]<|MERGE_RESOLUTION|>--- conflicted
+++ resolved
@@ -124,14 +124,7 @@
                     params_to_get.append(param)
             # the parameter does not exist
             else:
-<<<<<<< HEAD
                 utils.logger.error("\033[91m'%s' either does not exist in 'par-settings.json' or you misspelled the parameter's name. Try again.\033[0m", param)
-=======
-                utils.logger.error(
-                    "\033[91m'%s' either does not exist in 'par-settings.json' or you mispelled the parameter's name. Try again.\033[0m",
-                    param,
-                )
->>>>>>> f313a632
                 exit()
 
         # avoid repetition
