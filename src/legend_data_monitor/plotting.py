<<<<<<< HEAD
import shelve

=======
>>>>>>> b5208d04
import matplotlib.pyplot as plt
from matplotlib.backends.backend_pdf import PdfPages
from pandas import DataFrame
from seaborn import color_palette

<<<<<<< HEAD
from . import analysis_data, plot_styles, status_plot, subsystem, utils
=======
from . import analysis_data, utils
from .plot_styles import *
from .subsystem import Subsystem
>>>>>>> b5208d04

# -------------------------------------------------------------------------

# global variable to be filled later with colors based on number of channels
COLORS = []

# -------------------------------------------------------------------------
# main plotting function(s)
# -------------------------------------------------------------------------

# plotting function that makes subsystem plots
# feel free to write your own one using Dataset, Subsystem and ParamData objects
# for example, this structure won't work to plot one parameter VS the other


<<<<<<< HEAD
def make_subsystem_plots(subsystem: subsystem.Subsystem, plots: dict, plt_path: str):
    pdf = PdfPages(plt_path + ".pdf")
    out_dict = {}
=======
def make_subsystem_plots(subsystem: Subsystem, plots: dict, pdf_path: str):
    pdf = PdfPages(pdf_path)
>>>>>>> b5208d04

    # for param in subsys.parameters:
    for plot_title in plots:
        utils.logger.info("~~~~~~~~~~~~~~~~~~~~~~~~~~~~~~~~~~~~~~~~~~")
        utils.logger.info("~~~ P L O T T I N G  " + plot_title)
        utils.logger.info("~~~~~~~~~~~~~~~~~~~~~~~~~~~~~~~~~~~~~~~~~~")

        # --- original plot settings provided in json
        # - parameter of interest
        # - event type all/pulser/phy/Klines
        # - variation (bool)
        # - time window (for event rate or vs time plot)
        plot_settings = plots[plot_title]
<<<<<<< HEAD
        # defaults
        if "time_window" not in plot_settings:
            plot_settings["time_window"] = None
        if "variation" not in plot_settings:
            plot_settings["variation"] = False
=======
        
        # --- defaults
        # default time window None if not parameter event rate will be accounted for in AnalysisData,
        # here need to account for plot style vs time (None for all others)
        if "time_window" not in plot_settings:
            plot_settings["time_window"] = None
        # same, here need to account for unit label %
        if "variation" not in plot_settings:
            plot_settings["variation"] = False
        # !? this is not needed because is checked in AnalysisData
        # if "cuts" not in plot_settings:
        #     plot_settings["cuts"] = []
>>>>>>> b5208d04

        # -------------------------------------------------------------------------
        # set up analysis data
        # -------------------------------------------------------------------------

        # --- AnalysisData:
        # - select parameter of interest
        # - subselect type of events (pulser/phy/all/klines)
        # - calculate variation from mean, if asked
        data_analysis = analysis_data.AnalysisData(
            subsystem.data, selection=plot_settings
        )
<<<<<<< HEAD
=======
        # cuts will be loaded but not applied; for our purposes, need to apply the cuts right away
        # currently only K lines cut is used, and only data after cut is plotted -> just replace
        data_analysis.data = data_analysis.apply_all_cuts()
>>>>>>> b5208d04
        utils.logger.debug(data_analysis.data)

        # -------------------------------------------------------------------------
        # set up plot info
        # -------------------------------------------------------------------------

        # --- color settings using a pre-defined palette
        # num colors needed = max number of channels per string
        # - find number of unique positions in each string
        # - get maximum occurring
        max_ch_per_string = (
            data_analysis.data.groupby("location")["position"].nunique().max()
        )
        global COLORS
        COLORS = color_palette("hls", max_ch_per_string).as_hex()

        # --- information needed for plot structure
        # ! currently "parameters" is one parameter !
        # subject to change if one day want to plot multiple in one plot
        plot_info = {
            "title": plot_title,
            "subsystem": subsystem.type,
            "locname": {"geds": "string", "spms": "fiber", "pulser": "aux"}[
                subsystem.type
            ],
            "unit": utils.PLOT_INFO[plot_settings["parameters"]]["unit"],
            "plot_style": plot_settings["plot_style"],
        }

        # --- information needed for plot style
        plot_info["parameter"] = plot_settings[
            "parameters"
        ]  # could be multiple in the future!
        plot_info["label"] = utils.PLOT_INFO[plot_info["parameter"]]["label"]
        # unit label should be % if variation was asked
        plot_info["unit_label"] = (
            "%" if plot_settings["variation"] else plot_info["unit"]
        )
        # time window might be needed fort he vs time function
        plot_info["time_window"] = plot_settings["time_window"]
<<<<<<< HEAD
        # threshold values are needed for status map; might be needed for plotting limits on canvas too
        plot_info["limits"] = (
            utils.PLOT_INFO[plot_info["parameter"]]["limits"][subsystem.type][
                "variation"
            ]
            if plot_settings["variation"]
            else utils.PLOT_INFO[plot_info["parameter"]]["limits"][subsystem.type][
                "absolute"
            ]
        )
=======
>>>>>>> b5208d04

        # -------------------------------------------------------------------------
        # call chosen plot structure
        # -------------------------------------------------------------------------
<<<<<<< HEAD

        # choose plot function based on user requested structure e.g. per channel or all ch together
        plot_structure = PLOT_STRUCTURE[plot_settings["plot_structure"]]
        utils.logger.debug("Plot structure: " + plot_settings["plot_structure"])
=======

        # choose plot function based on user requested structure e.g. per channel or all ch together
        plot_structure = PLOT_STRUCTURE[plot_settings["plot_structure"]]

        utils.logger.debug("Plot structure: " + plot_settings["plot_structure"])
        plot_structure(data_analysis, plot_info, pdf)
>>>>>>> b5208d04

        par_dict = plot_structure(data_analysis, plot_info, plt_path, pdf)

<<<<<<< HEAD
        # make a special status plot
        if "status" in plot_settings and plot_settings["status"]:
            if subsystem.type == "pulser":
                utils.logger.debug(
                    "Thresholds are not enabled for pulser! Use you own eyes to do checks there"
                )
            else:
                status_fig = status_plot.status_plot(
                    subsystem, data_analysis, plot_info, pdf
                )
                par_dict[plot_info["subsystem"] + "_map"] = status_fig

        # final saving
        if plot_info["parameter"] not in out_dict.keys():
            out_dict[plot_info["parameter"]] = par_dict

    # save in shelve object
    out_file = shelve.open(plt_path)
    out_file[plot_settings["event_type"]] = out_dict
    out_file.close()
    # save in pdf object
    pdf.close()

    utils.logger.info("---------------------------------------------")
    utils.logger.info("All plots saved in: " + plt_path + ".pdf")
    utils.logger.info("---------------------------------------------")
=======
    pdf.close()
    utils.logger.info("- - - - - - - - - - - - - - - - - - - - - - -")
    utils.logger.info("All plots saved in: " + pdf_path)
    utils.logger.info("- - - - - - - - - - - - - - - - - - - - - - -")
>>>>>>> b5208d04


# -------------------------------------------------------------------------------
# different plot structure functions, defining figures and subplot layouts
# -------------------------------------------------------------------------------

# See mapping user plot structure keywords to corresponding functions in the end of this file
<<<<<<< HEAD


def plot_per_ch(data_analysis, plot_info, plt_path, pdf):
    # --- choose plot function based on user requested style e.g. vs time or histogram
    plot_style = plot_styles.PLOT_STYLE[plot_info["plot_style"]]
    utils.logger.debug("Plot style: " + plot_info["plot_style"])

    par_dict = {}
=======


def plot_per_ch(data_analysis: DataFrame, plot_info: dict, pdf: PdfPages):
    # --- choose plot function based on user requested style e.g. vs time or histogram
    plot_style = PLOT_STYLE[plot_info["plot_style"]]
    utils.logger.debug("Plot style: " + plot_info["plot_style"])
>>>>>>> b5208d04
    data_analysis.data = data_analysis.data.sort_values(["location", "position"])

    # -------------------------------------------------------------------------------

    # separate figure for each string/fiber ("location")
    for location, data_location in data_analysis.data.groupby("location"):
        utils.logger.debug(f"... {plot_info['locname']} {location}")

        # -------------------------------------------------------------------------------
        # create plot structure: 1 column, N rows with subplot for each channel
        # -------------------------------------------------------------------------------

        # number of channels in this string/fiber
        numch = len(data_location["channel"].unique())
        # create corresponding number of subplots for each channel, set constrained layout to accommodate figure suptitle
        fig, axes = plt.subplots(
            nrows=numch,
            ncols=1,
            figsize=(10, numch * 3),
            sharex=True,
            constrained_layout=True,
        )  # , sharey=True)
        # in case of pulser, axes will be not a list but one axis -> convert to list
        if numch == 1:
            axes = [axes]

        # -------------------------------------------------------------------------------
        # plot
        # -------------------------------------------------------------------------------

        ax_idx = 0
        # plot one channel on each axis, ordered by position
        for position, data_channel in data_location.groupby("position"):
            utils.logger.debug(f"...... position {position}")

            # plot selected style on this axis
            ch_dict = plot_style(
                data_channel, fig, axes[ax_idx], plot_info, color=COLORS[ax_idx]
            )

            # --- add summary to axis
            # name, position and mean are unique for each channel - take first value
            t = data_channel.iloc[0][
                ["channel", "position", "name", plot_info["parameter"] + "_mean"]
            ]
<<<<<<< HEAD
            if t["channel"] not in par_dict.keys():
                par_dict[str(t["channel"])] = ch_dict

=======
>>>>>>> b5208d04
            text = (
                t["name"]
                + "\n"
                + f"channel {t['channel']}\n"
                + f"position {t['position']}\n"
                + f"mean {round(t[plot_info['parameter']+'_mean'],3)} [{plot_info['unit']}]"
            )
            axes[ax_idx].text(1.01, 0.5, text, transform=axes[ax_idx].transAxes)

            # add grid
            axes[ax_idx].grid("major", linestyle="--")
            # remove automatic y label since there will be a shared one
            axes[ax_idx].set_ylabel("")

            ax_idx += 1

        # -------------------------------------------------------------------------------

        fig.suptitle(f"{plot_info['subsystem']} - {plot_info['title']}")
        axes[0].set_title(f"{plot_info['locname']} {location}")

        plt.savefig(pdf, format="pdf")
        # figures are retained until explicitly closed; close to not consume too much memory
        plt.close()

    return par_dict


# technically per location
<<<<<<< HEAD
def plot_per_string(data_analysis, plot_info, plt_path, pdf):
    # --- choose plot function based on user requested style e.g. vs time or histogram
    plot_style = plot_styles.PLOT_STYLE[plot_info["plot_style"]]
    utils.logger.debug("Plot style: " + plot_info["plot_style"])

    par_dict = {}  # not actually filled
=======
def plot_per_string(data_analysis: DataFrame, plot_info: dict, pdf: PdfPages):
    # --- choose plot function based on user requested style e.g. vs time or histogram
    plot_style = PLOT_STYLE[plot_info["plot_style"]]
    utils.logger.debug("Plot style: " + plot_info["plot_style"])
>>>>>>> b5208d04

    # --- create plot structure
    # number of strings/fibers
    no_location = len(data_analysis.data["location"].unique())
    # set constrained layout to accommodate figure suptitle
    fig, axes = plt.subplots(
        no_location,
        figsize=(10, no_location * 3),
        sharex=True,
        sharey=True,
        constrained_layout=True,
    )

    # -------------------------------------------------------------------------------
    # create label of format hardcoded for geds sXX-pX-chXXX-name
    # -------------------------------------------------------------------------------

    labels = data_analysis.data.groupby("channel").first()[["name", "position"]]
    labels["channel"] = labels.index
    labels["label"] = labels[["position", "channel", "name"]].apply(
        lambda x: f"p{x[0]}-ch{str(x[1]).zfill(3)}-{x[2]}", axis=1
    )
    # put it in the table
    data_analysis.data = data_analysis.data.set_index("channel")
    data_analysis.data["label"] = labels["label"]
    data_analysis.data = data_analysis.data.sort_values("label")

    # -------------------------------------------------------------------------------
    # plot
    # -------------------------------------------------------------------------------

    data_analysis.data = data_analysis.data.sort_values(["location", "label"])
    # new subplot for each string
    ax_idx = 0
    for location, data_location in data_analysis.data.groupby("location"):
        utils.logger.debug(f"... {plot_info['locname']} {location}")

        # new color for each channel
        col_idx = 0
        labels = []
        for label, data_channel in data_location.groupby("label"):
            plot_style(data_channel, fig, axes[ax_idx], plot_info, COLORS[col_idx])
            labels.append(label)
            col_idx += 1

        axes[ax_idx].set_title(f"{plot_info['locname']} {location}")
        axes[ax_idx].set_ylabel("")
        axes[ax_idx].legend(labels=labels, loc="center left", bbox_to_anchor=(1, 0.5))
        ax_idx += 1

    # -------------------------------------------------------------------------------

    fig.suptitle(f"{plot_info['subsystem']} - {plot_info['title']}")
    # fig.supylabel(f'{plotdata.param.label} [{plotdata.param.unit_label}]') # --> plot style
    plt.savefig(pdf, format="pdf")
    # figures are retained until explicitly closed; close to not consume too much memory
    plt.close()

    return par_dict


# -------------------------------------------------------------------------------
# SiPM specific structures
# -------------------------------------------------------------------------------


def plot_per_barrel(data_analysis: DataFrame, plot_info: dict, pdf: PdfPages):
    # here will be a function plotting SiPMs with:
    # - one figure for top and one for bottom SiPMs
    # - each figure has subplots with N columns and M rows where N is the number of fibers, and M is the number of positions (top/bottom -> 2)
    # this function will only work for SiPMs requiring a columns 'barrel' in the channel map
    # add a check in config settings check to make sure geds are not called with this structure to avoid crash
    pass


def plot_per_barrel_and_position(
    data_analysis: DataFrame, plot_info: dict, pdf: PdfPages
):
    # here will be a function plotting SiPMs with:
    # - one figure for each barrel-position combination (IB-top, IB-bottom, OB-top, OB-bottom; pr IB-top, OB-top, IB-bottom, OB-bottom)
    # - subplots for each fiber
    pass


# -------------------------------------------------------------------------------
# mapping user keywords to plot style functions
# -------------------------------------------------------------------------------

PLOT_STRUCTURE = {
    "per channel": plot_per_ch,
    "per string": plot_per_string,
    "per barrel": plot_per_barrel,
    "top bottom": plot_per_barrel_and_position,
}<|MERGE_RESOLUTION|>--- conflicted
+++ resolved
@@ -1,20 +1,11 @@
-<<<<<<< HEAD
 import shelve
 
-=======
->>>>>>> b5208d04
 import matplotlib.pyplot as plt
 from matplotlib.backends.backend_pdf import PdfPages
 from pandas import DataFrame
 from seaborn import color_palette
 
-<<<<<<< HEAD
 from . import analysis_data, plot_styles, status_plot, subsystem, utils
-=======
-from . import analysis_data, utils
-from .plot_styles import *
-from .subsystem import Subsystem
->>>>>>> b5208d04
 
 # -------------------------------------------------------------------------
 
@@ -30,20 +21,15 @@
 # for example, this structure won't work to plot one parameter VS the other
 
 
-<<<<<<< HEAD
 def make_subsystem_plots(subsystem: subsystem.Subsystem, plots: dict, plt_path: str):
     pdf = PdfPages(plt_path + ".pdf")
     out_dict = {}
-=======
-def make_subsystem_plots(subsystem: Subsystem, plots: dict, pdf_path: str):
-    pdf = PdfPages(pdf_path)
->>>>>>> b5208d04
 
     # for param in subsys.parameters:
     for plot_title in plots:
-        utils.logger.info("~~~~~~~~~~~~~~~~~~~~~~~~~~~~~~~~~~~~~~~~~~")
-        utils.logger.info("~~~ P L O T T I N G  " + plot_title)
-        utils.logger.info("~~~~~~~~~~~~~~~~~~~~~~~~~~~~~~~~~~~~~~~~~~")
+        utils.logger.info("\33[95m~~~~~~~~~~~~~~~~~~~~~~~~~~~~~~~~~~~~~~~~~~~~~~~~~~\33[0m")
+        utils.logger.info(f"\33[95m~~~ P L O T T I N G : {plot_title}\33[0m")
+        utils.logger.info("\33[95m~~~~~~~~~~~~~~~~~~~~~~~~~~~~~~~~~~~~~~~~~~~~~~~~~~\33[0m")
 
         # --- original plot settings provided in json
         # - parameter of interest
@@ -51,13 +37,6 @@
         # - variation (bool)
         # - time window (for event rate or vs time plot)
         plot_settings = plots[plot_title]
-<<<<<<< HEAD
-        # defaults
-        if "time_window" not in plot_settings:
-            plot_settings["time_window"] = None
-        if "variation" not in plot_settings:
-            plot_settings["variation"] = False
-=======
         
         # --- defaults
         # default time window None if not parameter event rate will be accounted for in AnalysisData,
@@ -70,7 +49,6 @@
         # !? this is not needed because is checked in AnalysisData
         # if "cuts" not in plot_settings:
         #     plot_settings["cuts"] = []
->>>>>>> b5208d04
 
         # -------------------------------------------------------------------------
         # set up analysis data
@@ -83,12 +61,9 @@
         data_analysis = analysis_data.AnalysisData(
             subsystem.data, selection=plot_settings
         )
-<<<<<<< HEAD
-=======
         # cuts will be loaded but not applied; for our purposes, need to apply the cuts right away
         # currently only K lines cut is used, and only data after cut is plotted -> just replace
         data_analysis.data = data_analysis.apply_all_cuts()
->>>>>>> b5208d04
         utils.logger.debug(data_analysis.data)
 
         # -------------------------------------------------------------------------
@@ -129,40 +104,28 @@
         )
         # time window might be needed fort he vs time function
         plot_info["time_window"] = plot_settings["time_window"]
-<<<<<<< HEAD
         # threshold values are needed for status map; might be needed for plotting limits on canvas too
-        plot_info["limits"] = (
-            utils.PLOT_INFO[plot_info["parameter"]]["limits"][subsystem.type][
-                "variation"
-            ]
-            if plot_settings["variation"]
-            else utils.PLOT_INFO[plot_info["parameter"]]["limits"][subsystem.type][
-                "absolute"
-            ]
-        )
-=======
->>>>>>> b5208d04
+        if subsystem.type != "pulser":
+            plot_info["limits"] = (
+                utils.PLOT_INFO[plot_info["parameter"]]["limits"][subsystem.type][
+                    "variation"
+                ]
+                if plot_settings["variation"]
+                else utils.PLOT_INFO[plot_info["parameter"]]["limits"][subsystem.type][
+                    "absolute"
+                ]
+            )
 
         # -------------------------------------------------------------------------
         # call chosen plot structure
         # -------------------------------------------------------------------------
-<<<<<<< HEAD
 
         # choose plot function based on user requested structure e.g. per channel or all ch together
         plot_structure = PLOT_STRUCTURE[plot_settings["plot_structure"]]
         utils.logger.debug("Plot structure: " + plot_settings["plot_structure"])
-=======
-
-        # choose plot function based on user requested structure e.g. per channel or all ch together
-        plot_structure = PLOT_STRUCTURE[plot_settings["plot_structure"]]
-
-        utils.logger.debug("Plot structure: " + plot_settings["plot_structure"])
-        plot_structure(data_analysis, plot_info, pdf)
->>>>>>> b5208d04
 
         par_dict = plot_structure(data_analysis, plot_info, plt_path, pdf)
 
-<<<<<<< HEAD
         # make a special status plot
         if "status" in plot_settings and plot_settings["status"]:
             if subsystem.type == "pulser":
@@ -186,23 +149,13 @@
     # save in pdf object
     pdf.close()
 
-    utils.logger.info("---------------------------------------------")
-    utils.logger.info("All plots saved in: " + plt_path + ".pdf")
-    utils.logger.info("---------------------------------------------")
-=======
-    pdf.close()
-    utils.logger.info("- - - - - - - - - - - - - - - - - - - - - - -")
-    utils.logger.info("All plots saved in: " + pdf_path)
-    utils.logger.info("- - - - - - - - - - - - - - - - - - - - - - -")
->>>>>>> b5208d04
-
+    utils.logger.info(f"\33[92mAll plots saved in: {plt_path}.pdf\33[0m")
 
 # -------------------------------------------------------------------------------
 # different plot structure functions, defining figures and subplot layouts
 # -------------------------------------------------------------------------------
 
 # See mapping user plot structure keywords to corresponding functions in the end of this file
-<<<<<<< HEAD
 
 
 def plot_per_ch(data_analysis, plot_info, plt_path, pdf):
@@ -211,14 +164,6 @@
     utils.logger.debug("Plot style: " + plot_info["plot_style"])
 
     par_dict = {}
-=======
-
-
-def plot_per_ch(data_analysis: DataFrame, plot_info: dict, pdf: PdfPages):
-    # --- choose plot function based on user requested style e.g. vs time or histogram
-    plot_style = PLOT_STYLE[plot_info["plot_style"]]
-    utils.logger.debug("Plot style: " + plot_info["plot_style"])
->>>>>>> b5208d04
     data_analysis.data = data_analysis.data.sort_values(["location", "position"])
 
     # -------------------------------------------------------------------------------
@@ -264,12 +209,9 @@
             t = data_channel.iloc[0][
                 ["channel", "position", "name", plot_info["parameter"] + "_mean"]
             ]
-<<<<<<< HEAD
             if t["channel"] not in par_dict.keys():
                 par_dict[str(t["channel"])] = ch_dict
 
-=======
->>>>>>> b5208d04
             text = (
                 t["name"]
                 + "\n"
@@ -284,6 +226,10 @@
             # remove automatic y label since there will be a shared one
             axes[ax_idx].set_ylabel("")
 
+            # plot line at 0% for variation
+            if plot_info["unit_label"] == "%":
+                axes[ax_idx].axhline(y=0, color="gray", linestyle="--")
+
             ax_idx += 1
 
         # -------------------------------------------------------------------------------
@@ -299,19 +245,12 @@
 
 
 # technically per location
-<<<<<<< HEAD
 def plot_per_string(data_analysis, plot_info, plt_path, pdf):
     # --- choose plot function based on user requested style e.g. vs time or histogram
     plot_style = plot_styles.PLOT_STYLE[plot_info["plot_style"]]
     utils.logger.debug("Plot style: " + plot_info["plot_style"])
 
     par_dict = {}  # not actually filled
-=======
-def plot_per_string(data_analysis: DataFrame, plot_info: dict, pdf: PdfPages):
-    # --- choose plot function based on user requested style e.g. vs time or histogram
-    plot_style = PLOT_STYLE[plot_info["plot_style"]]
-    utils.logger.debug("Plot style: " + plot_info["plot_style"])
->>>>>>> b5208d04
 
     # --- create plot structure
     # number of strings/fibers
@@ -357,9 +296,17 @@
             labels.append(label)
             col_idx += 1
 
+        # add grid
+        axes[ax_idx].grid("major", linestyle="--")
+        # beautification
         axes[ax_idx].set_title(f"{plot_info['locname']} {location}")
         axes[ax_idx].set_ylabel("")
         axes[ax_idx].legend(labels=labels, loc="center left", bbox_to_anchor=(1, 0.5))
+
+        # plot the position of the two K lines
+        if plot_info["title"] == "K lines":
+            axes[ax_idx].axhline(y=1460.822, color="gray", linestyle="--")
+            axes[ax_idx].axhline(y=1524.6, color="gray", linestyle="--")
         ax_idx += 1
 
     # -------------------------------------------------------------------------------
