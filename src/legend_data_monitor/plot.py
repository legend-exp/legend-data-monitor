--- conflicted
+++ resolved
@@ -16,10 +16,6 @@
 from . import analysis, parameters
 
 palette = sn.color_palette("hls", 15)
-<<<<<<< HEAD
-=======
-# sn.set_theme(style='darkgrid')
->>>>>>> bf796bdd
 
 plt.rcParams.update({"figure.max_open_warning": 0})
 plt.rcParams["figure.figsize"] = (14, 10)
@@ -1236,33 +1232,10 @@
                 lbl = f"{name} - {detector}"
             if det_type == "spms":
                 col = j_plot[0][str(detector)]
-<<<<<<< HEAD
+
             if det_type == "geds":
                 col = palette[int(string_pos)]
-=======
-
-            if len(time_cut) == 4:
-                start_time = time_cut[0] + " " + time_cut[1]
-                end_time = time_cut[2] + " " + time_cut[3]
-
-                start_timestamp = (
-                    datetime.strptime(start_time, "%d/%m/%Y %H:%M:%S")
-                ).timestamp()
-                end_timestamp = (
-                    datetime.strptime(end_time, "%d/%m/%Y %H:%M:%S")
-                ).timestamp()
-
-                new_data = new_data[new_data["timestamp"] > start_timestamp]
-                new_data = new_data[new_data["timestamp"] < end_timestamp]
-
-            if exp == "l200":
-                # select (or remove) pulser events from timestamps array
-                if parameter in pulser_events:
-                    new_data = new_data[new_data["timestamp"].isin(pulser_timestamps)]
-                elif parameter in physics_events:
-                    new_data = new_data[~new_data["timestamp"].isin(pulser_timestamps)]
-
->>>>>>> bf796bdd
+
 
             # det parameter and time arrays for a given detector
             par_array_mean, par_array, utime_array = parameters.load_parameter(
@@ -1290,23 +1263,7 @@
             start_time = times[0]
             end_time = times[-1]
 
-<<<<<<< HEAD
-            if det_type == "spms":
-                col = j_plot[0][str(detector)]
-            if det_type == "geds":
-                col = palette[int(string_pos)]
-            if det_type == "ch000":
-                col = "r"
-=======
-            # if det_type == "spms":
-            #     col = j_plot[0][str(detector)]
-            # if det_type == "geds":
-            #     col = j_plot[1][detector]
-            # if det_type == "ch000":
-            #     col = "r"
-            # if det_type == "ch001":
-            #     col = "r"
->>>>>>> bf796bdd
+
 
             # legend
             if parameter not in no_variation_pars:
