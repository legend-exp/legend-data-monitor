--- conflicted
+++ resolved
@@ -72,13 +72,8 @@
     det_type: str,
 ):
     """
-<<<<<<< HEAD
     Write DataLoader config file.
-    
-=======
-    Write DataLoader config file
-
->>>>>>> 69324318
+
     Parameters
     ----------
     files_path
