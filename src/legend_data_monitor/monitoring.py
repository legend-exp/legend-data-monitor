import glob
import itertools
import json
import math
import os
import pickle
import shelve
import sys
from functools import partial

import awkward as ak
import h5py
import matplotlib
import matplotlib.pyplot as plt
import numpy as np
import pandas as pd
import pytz
import yaml
from lgdo import lh5
from lgdo.lh5 import read_as
from matplotlib.patches import Patch

from . import utils

# -------------------------------------------------------------------------

IPython_default = plt.rcParams.copy()
SMALL_SIZE = 8

plt.rc("font", size=SMALL_SIZE)
plt.rc("axes", titlesize=SMALL_SIZE)
plt.rc("axes", labelsize=SMALL_SIZE)
plt.rc("xtick", labelsize=SMALL_SIZE)
plt.rc("ytick", labelsize=SMALL_SIZE)
plt.rc("legend", fontsize=SMALL_SIZE)
plt.rc("figure", titlesize=SMALL_SIZE)
plt.rcParams["font.family"] = "serif"

matplotlib.rcParams["mathtext.fontset"] = "stix"

plt.rc("axes", facecolor="white", edgecolor="black", axisbelow=True, grid=True)

IGNORE_KEYS = utils.IGNORE_KEYS
CALIB_RUNS = utils.CALIB_RUNS


# -------------------------------------------------------------------------
def qc_distributions(
    auto_dir_path: str,
    phy_mtg_data: str,
    output_folder: str,
    start_key: str,
    period: str,
    run: str,
    det_info: dict,
    save_pdf: bool,
):
    pars_to_inspect = [
        "IsValidBlSlopeClassifier",
        "IsValidTailRmsClassifier",
        "IsValidPzSlopeClassifier",
        "IsValidBlSlopeRmsClassifier",
        "IsValidCuspeminClassifier",
        "IsValidCuspemaxClassifier",
    ]

    my_file = os.path.join(
        output_folder, f"{period}/{run}/l200-{period}-{run}-phy-geds.hdf"
    )
    str_chns = det_info["str_chns"]
    utils.logger.debug("...inspecting QC classifiers")
    if not os.path.exists(my_file):
        utils.logger.warning(f"...file not found: {my_file}. Return!")
        return

    end_folder = os.path.join(
        output_folder,
        period,
        run,
        "mtg",
    )
    os.makedirs(end_folder, exist_ok=True)
    shelve_path = os.path.join(
        end_folder,
        f"l200-{period}-{run}-phy-monitoring",
    )

    step = 0.4
    with (
        shelve.open(shelve_path, "c", protocol=pickle.HIGHEST_PROTOCOL) as shelf,
        pd.HDFStore(my_file, "r") as store,
    ):
        df_energy_IsPhysics = store["/IsPhysics_TrapemaxCtcCal"]
        df_energy_IsPhysics = filter_series_by_ignore_keys(
            df_energy_IsPhysics, utils.IGNORE_KEYS, period
        )

        for par in pars_to_inspect:

            mask = df_energy_IsPhysics > 25
            df_All = utils.load_and_filter(store, f"/All_{par}")
            df_IsPulser = utils.load_and_filter(store, f"/IsPulser_{par}")
            df_IsBsln = utils.load_and_filter(store, f"/IsBsln_{par}")
            df_IsPhysics = utils.load_and_filter(store, f"/IsPhysics_{par}", mask=mask)

            df_All = filter_series_by_ignore_keys(df_All, utils.IGNORE_KEYS, period)
            df_IsPulser = filter_series_by_ignore_keys(
                df_IsPulser, utils.IGNORE_KEYS, period
            )
            df_IsBsln = filter_series_by_ignore_keys(
                df_IsBsln, utils.IGNORE_KEYS, period
            )
            df_IsPhysics = filter_series_by_ignore_keys(
                df_IsPhysics, utils.IGNORE_KEYS, period
            )

            for string, det_list in str_chns.items():
                # grid size
                n_dets = len(det_list)
                ncols = math.ceil(math.sqrt(n_dets))
                nrows = math.ceil(n_dets / ncols)

                fig, axes = plt.subplots(nrows, ncols, figsize=(6 * ncols, 3.5 * nrows))
                axes = axes.flatten()

                for i, det in enumerate(det_list):
<<<<<<< HEAD
=======
                    if det not in det_info["detectors"]:
                        continue
>>>>>>> 7a415a91
                    if not det_info["detectors"][det]["processable"]:
                        continue

                    ax = axes[i]
                    ch = det_info["detectors"][det]["daq_rawid"]
<<<<<<< HEAD
=======
                    # not processed detectors
                    if ch not in df_All.keys(): 
                        continue
                        
>>>>>>> 7a415a91
                    vals_all = df_All[ch].values
                    vals_pulser = df_IsPulser[ch].values
                    vals_bsln = df_IsBsln[ch].values
                    vals_phys = df_IsPhysics[ch].values

                    vals_all = vals_all[~np.isnan(vals_all)]
                    vals_pulser = vals_pulser[~np.isnan(vals_pulser)]
                    vals_bsln = vals_bsln[~np.isnan(vals_bsln)]
                    vals_phys = vals_phys[~np.isnan(vals_phys)]

                    # global bins
                    bins = np.arange(-15, 15 + step, step)

                    # percentages
                    perc_all = 100 * np.mean((vals_all >= -5) & (vals_all <= 5))
                    perc_pulser = 100 * np.mean(
                        (vals_pulser >= -5) & (vals_pulser <= 5)
                    )
                    perc_bsln = 100 * np.mean((vals_bsln >= -5) & (vals_bsln <= 5))
                    perc_phys = 100 * np.mean((vals_phys >= -5) & (vals_phys <= 5))

                    # plotting
                    ax.hist(
                        vals_all,
                        bins=bins,
                        label=f"All events - {perc_all:.1f}%",
                        histtype="step",
                        facecolor="g",
                    )
                    ax.hist(
                        vals_pulser,
                        bins=bins,
                        label=f"TP - {perc_pulser:.1f}%",
                        histtype="step",
                        facecolor="g",
                    )
                    ax.hist(
                        vals_bsln,
                        bins=bins,
                        label=f"FT - {perc_bsln:.1f}%",
                        histtype="step",
                        facecolor="g",
                    )
                    ax.hist(
                        vals_phys,
                        bins=bins,
                        label=f"~TP, ~FT, E>25 keV - {perc_phys:.1f}%",
                        histtype="step",
                        facecolor="g",
                    )

                    ax.axvline(-5, color="k", linestyle="--")
                    ax.axvline(5, color="k", linestyle="--")
                    ax.axvspan(-15, -5, color="darkgray", alpha=0.2)
                    ax.axvspan(5, 15, color="darkgray", alpha=0.2)
                    ax.set_ylabel("Counts")
                    ax.set_xlabel("Classifiers")
                    ax.legend(
                        title=f"{det} (pos {det_info['detectors'][det]['position']})",
                        loc="upper right",
                    )
                    ax.set_yscale("log")
                    ax.grid(False)
                    ax.set_xlim(-10, 10)

                # hide any unused subplots
                for j in range(i + 1, len(axes)):
                    axes[j].axis("off")

                fig.suptitle(f"{period} - {run} - string {string} - {par}")
                fig.tight_layout()

                if save_pdf:
                    pdf_folder = os.path.join(
                        output_folder, f"{period}/{run}/mtg/pdf", f"st{string}"
                    )
                    os.makedirs(pdf_folder, exist_ok=True)
                    plt.savefig(
                        os.path.join(
                            pdf_folder,
                            f"{period}_{run}_string{string}_{par}.pdf",
                        ),
                        bbox_inches="tight",
                    )

                # serialize+plot in a shelve object
                shelf[f"{period}_{run}_{par}"] = pickle.dumps(fig)
                plt.close()


def qc_ft_failure_rates(
    auto_dir_path: str,
    phy_mtg_data: str,
    output_folder: str,
    start_key: str,
    period: str,
    run: str,
    det_info: dict,
    save_pdf: bool,
):
    my_file = os.path.join(
        output_folder, f"{period}/{run}/l200-{period}-{run}-phy-geds.hdf"
    )
    str_chns = det_info["str_chns"]
    utils.logger.debug("...inspecting FT failure rates")
    if not os.path.exists(my_file):
        utils.logger.warning(f"...file not found: {my_file}. Return!")
        return

    end_folder = os.path.join(
        output_folder,
        period,
        run,
        "mtg",
    )
    os.makedirs(end_folder, exist_ok=True)
    shelve_path = os.path.join(
        end_folder,
        f"l200-{period}-{run}-phy-monitoring",
    )

    with (
        shelve.open(shelve_path, "c", protocol=pickle.HIGHEST_PROTOCOL) as shelf,
        pd.HDFStore(my_file, "r") as store,
    ):
        df = store["/IsBsln_IsBbLike"]
        df_DD = store["/IsBsln_IsDelayedDischarge"]
        df = filter_series_by_ignore_keys(df, utils.IGNORE_KEYS, period)
        df_DD = filter_series_by_ignore_keys(df_DD, utils.IGNORE_KEYS, period)
        df_clean = df[~df_DD]
        color_cycle = itertools.cycle(plt.cm.tab20.colors)

        for string, det_list in str_chns.items():
            fig, ax = plt.subplots(figsize=(12, 6))

            for det in det_list:
                if not det_info["detectors"][det]["processable"]:
                    continue

                ch = det_info["detectors"][det]["daq_rawid"]
                pos = det_info["detectors"][det]["position"]

                if ch not in df_clean.columns:
                    continue

                # Take channel data and resample to hourly counts
                data = df_clean[ch].copy()
                hourly_counts = data.resample("1H").sum()

                # convert to mHz: (counts / 3600 sec) * 1000
                hourly_rate = hourly_counts / 3600 * 1000

                color = next(color_cycle)
                hourly_rate.plot(
                    ax=ax,
                    drawstyle="steps-mid",
                    label=f"{det} - pos {pos}",
                    color=color,
                )

                ax.set_ylabel("FT failure rate [mHz]")
                ax.legend(ncol=2, fontsize="small", loc="upper left")
                ax.grid(False)

            fig.suptitle(f"{period} - {run} - string {string}")
            fig.tight_layout()

            if save_pdf:
                pdf_folder = os.path.join(
                    output_folder, f"{period}/{run}/mtg/pdf", f"st{string}"
                )
                os.makedirs(pdf_folder, exist_ok=True)
                plt.savefig(
                    os.path.join(
                        pdf_folder,
                        f"{period}_{run}_string{string}_FT_failure.pdf",
                    ),
                    bbox_inches="tight",
                )

            # serialize+plot in a shelve object
            shelf[f"{period}_{run}_FT_failure"] = pickle.dumps(fig)
            plt.close()


def mhz_to_percent(mhz, avg_total_forced_mhz):
    return (mhz / avg_total_forced_mhz) * 100


def percent_to_mhz(pct, avg_total_forced_mhz):
    return (pct / 100) * avg_total_forced_mhz


def qc_and_evt_summary_plots(
    auto_dir_path: str,
    phy_mtg_data: str,
    output_folder: str,
    start_key: str,
    period: str,
    run: str,
    det_info: dict,
    save_pdf: bool,
):
    utils.logger.debug("...inspecting FT failure rates")
    evt_files_phy = sorted(
        glob.glob(f"{auto_dir_path}/generated/tier/evt/phy/{period}/{run}/*.lh5")
    )

    if not evt_files_phy:
        evt_files_phy = sorted(
            glob.glob(f"{auto_dir_path}/generated/tier/pet/phy/{period}/{run}/*.lh5")
        )

    # energies  = read_as("evt/geds", evt_files_phy, 'ak', field_mask=['energy'])
    ged_pul = read_as(
        "evt/coincident", evt_files_phy, "ak", field_mask=["geds", "puls"]
    )
    forced = read_as(
        "evt/trigger", evt_files_phy, "ak", field_mask=["is_forced", "timestamp"]
    )
    is_bb = read_as(
        "evt/geds/quality",
        evt_files_phy,
        "ak",
        field_mask=["is_bb_like", "is_bb_like_old", "is_good_channel"],
    )
    is_dis = read_as(
        "evt/geds/quality/is_not_bb_like",
        evt_files_phy,
        "ak",
        field_mask=["is_delayed_discharge"],
    )
    is_fail = read_as(
        "evt/geds/quality/is_not_bb_like",
        evt_files_phy,
        "ak",
        field_mask=["is_empty_bits", "rawid"],
    )

    # build dataframe for FT FAILING events
    mask = forced.is_forced & ~is_bb.is_bb_like & ~is_dis.is_delayed_discharge
    temp = is_fail.rawid[mask]
    y = {ch: np.zeros(len(forced.timestamp[mask])) for ch in set(ak.flatten(temp))}
    for i in range(len(temp)):
        if len(temp[i]) == 0:
            continue
        for ch in temp[i]:
            y[ch][i] += 1
    y["timestamp"] = ak.to_numpy(forced.timestamp[mask])

    df = pd.DataFrame(y)
    df["timestamp"] = pd.to_datetime(df["timestamp"], unit="s")
    df.set_index("timestamp", inplace=True)
    daily_cnt = df.resample("H").sum()

    # Folders
    end_folder = os.path.join(output_folder, period, run, "mtg")
    os.makedirs(end_folder, exist_ok=True)
    shelve_path = os.path.join(end_folder, f"l200-{period}-{run}-phy-monitoring")

    str_counts = {}
    color_cycle = itertools.cycle(plt.cm.tab20.colors)

    # --- all forced triggers (denominator across all strings)
    df_all = pd.DataFrame(
        {"timestamp": ak.to_numpy(forced.timestamp[forced.is_forced])}
    )
    df_all["timestamp"] = pd.to_datetime(df_all["timestamp"], unit="s")
    df_all.set_index("timestamp", inplace=True)
    total_forced = df_all.resample("H").size()  # counts/hour, all strings
    avg_total_forced_mhz = (total_forced.mean() / 3600) * 1000
    on_mass = 0

    # ONE PERIOD, ALL RUNS
    with shelve.open(shelve_path, "c", protocol=pickle.HIGHEST_PROTOCOL) as shelf:
        # --- Per-string plots ---
        for string, det_list in det_info["str_chns"].items():
            fig, ax = plt.subplots(figsize=(12, 6))
            string_sum = None

            for det in det_list:
                if not det_info["detectors"][det]["processable"]:
                    continue
                ch = det_info["detectors"][det]["daq_rawid"]
                if ch not in daily_cnt.columns:
                    continue

                mass = det_info["detectors"][det]["mass_in_kg"]
                if det_info["detectors"][det]["usability"] == "on":
                    on_mass += mass

                hourly_rate = daily_cnt[ch] / 3600 * 1000 / mass
                color = next(color_cycle)
                hourly_rate.plot(ax=ax, drawstyle="steps-mid", label=det, color=color)

                string_sum = (
                    hourly_rate if string_sum is None else string_sum + hourly_rate
                )

            str_counts[string] = string_sum

            m2p = partial(mhz_to_percent, avg_total_forced_mhz=avg_total_forced_mhz)
            p2m = partial(percent_to_mhz, avg_total_forced_mhz=avg_total_forced_mhz)
            secax = ax.secondary_yaxis("right", functions=(m2p, p2m))
            secax.set_ylabel("FT failure fraction (%)")

            ax.set_ylabel("Normalized FT failure rate (mHz/kg)")
            ax.legend(ncol=2, fontsize="small", loc="upper left")
            ax.grid(False)
            fig.suptitle(f"{period} - {run} - string {string}")
            fig.tight_layout()

            if save_pdf:
                pdf_folder = os.path.join(
                    output_folder, period, run, "mtg/pdf", f"st{string}"
                )
                os.makedirs(pdf_folder, exist_ok=True)
                plt.savefig(
                    os.path.join(
                        pdf_folder, f"{period}_{run}_string{string}_FT_failure.pdf"
                    ),
                    bbox_inches="tight",
                )

            shelf[f"{period}_{run}_string{string}_FT_failure"] = pickle.dumps(fig)
            plt.close(fig)

        # --- Combined plot of all strings ---
        fig, ax = plt.subplots(figsize=(12, 6))
        color_cycle = itertools.cycle(plt.cm.tab20.colors)
        for string, counts in str_counts.items():
            if counts is not None:
                color = next(color_cycle)
                counts.plot(
                    ax=ax, drawstyle="steps-mid", label=f"String {string}", color=color
                )

        ax.set_ylabel("Normalized FT failure rate (mHz/kg)")
        ax.set_title(f"{period} - {run} - All strings")
        ax.legend(ncol=2, fontsize="small", loc="upper left")
        ax.grid(False)
        fig.tight_layout()

        if save_pdf:
            pdf_folder = os.path.join(output_folder, period, run, "mtg/pdf")
            os.makedirs(pdf_folder, exist_ok=True)
            plt.savefig(
                os.path.join(pdf_folder, f"{period}_{run}_all_strings_FT_failure.pdf"),
                bbox_inches="tight",
            )

        shelf[f"{period}_{run}_all_strings_FT_failure"] = pickle.dumps(fig)
        plt.close(fig)

        # --- FT survival fraction ---
        mask_forced = forced.is_forced
        mask_survived = mask_forced & is_bb.is_bb_like & ~is_dis.is_delayed_discharge
        ts_all = pd.to_datetime(forced.timestamp[mask_forced], unit="s")
        ts_survived = pd.to_datetime(forced.timestamp[mask_survived], unit="s")
        df_all = pd.DataFrame({"count": 1}, index=ts_all)
        df_survived = pd.DataFrame({"count": 1}, index=ts_survived)
        total_forced = df_all.resample("H").sum()["count"]
        surviving = df_survived.resample("H").sum()["count"]
        surviving_frac = surviving / total_forced * 100
        fig, ax = plt.subplots(figsize=(12, 6))

        surviving_frac.plot(ax=ax, drawstyle="steps-mid", color="red")
        ax.set_ylabel("FT surviving events (%)")
        ax.set_title(f"{period} - All strings combined")
        ax.grid(False)
        fig.tight_layout()

        if save_pdf:
            pdf_folder = os.path.join(output_folder, period, run, "mtg/pdf")
            os.makedirs(pdf_folder, exist_ok=True)
            plt.savefig(
                os.path.join(pdf_folder, f"{period}_{run}_all_strings_FT_SF.pdf"),
                bbox_inches="tight",
            )

        shelf[f"{period}_{run}_all_strings_FT_SF"] = pickle.dumps(fig)
        plt.close(fig)

        # --- Event rates ---
        fig, ax = plt.subplots(figsize=(10, 3.5))

        mask2 = (
            ged_pul.geds
            & ~ged_pul.puls
            & ~forced.is_forced
            & ~is_dis.is_delayed_discharge
        )
        ser = pd.to_datetime(
            forced.timestamp[ged_pul.geds & ~ged_pul.puls & ~forced.is_forced], unit="s"
        )
        ser_dis = pd.to_datetime(
            forced.timestamp[
                ged_pul.geds
                & ~ged_pul.puls
                & ~forced.is_forced
                & is_dis.is_delayed_discharge
            ],
            unit="s",
        )
        ser_pass = pd.to_datetime(forced.timestamp[mask2 & is_bb.is_bb_like], unit="s")
        ser_fail = pd.to_datetime(forced.timestamp[mask2 & ~is_bb.is_bb_like], unit="s")

        for s, label, color in [
            (ser, "All events", "dimgrey"),
            (ser_dis, "Delayed discharges", "darkorange"),
            (ser_fail, "Failing QC", "crimson"),
            (ser_pass, "Surviving QC", "dodgerblue"),
        ]:
            if s.empty:
                continue
            freq, bin_edges = np.histogram(
                s, bins=pd.date_range(start=s.min(), end=s.max(), freq="H")
            )
            ax.stairs(freq / 3600 * 1000 / on_mass, bin_edges, label=label, color=color)

        ax.set_ylabel("Hourly rate normalized by ON mass (mHz/kg)")
        ax.legend(title=f"ON mass = {on_mass:.1f} kg", loc="upper right")
        ax.grid(False)
        fig.tight_layout()

        if save_pdf:
            pdf_folder = os.path.join(output_folder, period, run, "mtg/pdf")
            os.makedirs(pdf_folder, exist_ok=True)
            plt.savefig(
                os.path.join(pdf_folder, f"{period}_{run}_event_rate_qc.pdf"),
                bbox_inches="tight",
            )
        shelf[f"{period}_{run}_event_rate_qc"] = pickle.dumps(fig)
        plt.close(fig)


def box_summary_plot(
    period: str,
    run: str,
    pars: dict,
    det_info: dict,
    results: dict,
    info: dict,
    output_dir: str,
    data_type: str,
    save_pdf: bool,
    run_to_apply=None,
):
    """
    Box plot summary for FEP gain variations for multiple detectors.

    Parameters
    ----------
    period : str
        Period to inspect.
    run : str
        Run to inspect.
    pars : dict
        Calibration results for each detector.
    det_info : dict
        Dictionary with channel names, IDs, and mapping to string and position.
    results : dict
        Dictionary with arrays values (per detector); None if invalid.
    info : dict
        Dictionary containing info on a parameter basis (eg label name, file title, colours, limits, ...).
    output_dir : str
        Output folder for saving plots and shelve data.
    data_type : str
        Type of data, either 'cal' or 'phy'.
    save_pdf : bool
        If True, save the summary plot as a PDF.
    run_to_apply :
        Run to apply (eg see ssc data).
    """
    utils.logger.debug("...making summary box plots for %s", info["title"])
    detectors = det_info["detectors"]
    plot_data = []
    for ged, item in results.items():
        if ged not in detectors:
            continue

        meta_info = detectors[ged]

        if item is None or len(item) == 0:
            mean = std = min_val = max_val = np.nan
        else:
            mean = np.nanmean(item)
            std = np.nanstd(item)
            min_val = np.nanmin(item)
            max_val = np.nanmax(item)
        try:
            fwhm = pars[ged]["results"]["ecal"]["cuspEmax_ctc_cal"]["eres_linear"][
                "Qbb_fwhm_in_kev"
            ]
        except (KeyError, TypeError):
            fwhm = np.nan

        plot_data.append(
            {
                "ged": ged,
                "string": meta_info["string"],
                "pos": meta_info["position"],
                "mean": mean,
                "std": std,
                "min": min_val,
                "max": max_val,
                "fwhm": fwhm,
                "usability": meta_info.get("usability", None),
            }
        )

    df_plot = pd.DataFrame(plot_data)
    # sort by string, and then position
    df = df_plot.sort_values(["string", "pos"]).reset_index(drop=True)

    fig, ax = plt.subplots(figsize=(12, 6))
    x = np.arange(len(df))
    if not df["fwhm"].isna().all():
        ax.bar(
            x,
            df["fwhm"],
            bottom=-df["fwhm"] / 2,
            width=0.4,
            color="orange",
            alpha=0.2,
            label="FWHM",
        )

    ax.bar(
        x,
        2 * df["std"],  # total height = twice 1 std
        bottom=df["mean"] - df["std"],  # center bar on mean
        width=0.6,
        color="skyblue",
        alpha=0.7,
        label="±1σ",
    )

    ax.scatter(x, df["mean"], color="black", zorder=3, label="Mean")

    ax.errorbar(
        x,
        df["mean"],
        yerr=[df["mean"] - df["min"], df["max"] - df["mean"]],
        fmt="none",
        ecolor="#0266c9" if info["title"] != "FEP_gain" else "red",
        capsize=4,
        label="Min/Max",
    )

    ax.set_xticks(x)
    xtick_labels = ax.set_xticklabels(df["ged"], rotation=90)
    for i, label in enumerate(xtick_labels):
        if df.iloc[i]["usability"] in ["off", "false", False]:
            label.set_color("red")
        if df.iloc[i]["usability"] in ["ac"]:
            label.set_color("darkorange")

    ax.axvline(-0.5, color="gray", ls="--", alpha=0.5)
    ymin, ymax = ax.get_ylim()
    label_y = ymin * (ymax / ymin) ** 0.05 if ymin > 0 else -4
    label_y = label_y if info["title"] != "baseln_spike" else 1
    unique_strings = df["string"].unique()
    for s in unique_strings:
        idx = df.index[df["string"] == s]
        left, right = idx.min(), idx.max()
        ax.axvline(right + 0.5, color="gray", ls="--", alpha=0.5)
        ax.text(left, label_y, f"String {s}", rotation=90)

    ax.set_ylabel(info["ylabel"])
    ax.set_title(f"{period} {run}")

    # Create custom legend entries for usability colors
    legend_patches = []
    # Get the current handles and labels
    handles, labels = ax.get_legend_handles_labels()
    # Add custom patches for usability colors
    legend_patches.append(Patch(color="red", label="Usability: off"))
    legend_patches.append(Patch(color="darkorange", label="Usability: ac"))
    # Combine existing handles with new patches
    all_handles = handles + legend_patches
    # Set the legend with all handles
    ax.legend(handles=all_handles, loc="upper right")
    ax.grid(False)

    if info["title"] in ["baseln_stab"]:
        ax.axhline(-10, ls="--", color="black")
        ax.axhline(10, ls="--", color="black")
        ax.axhspan(10, 500, color="gray", alpha=0.25)
        ax.axhspan(-10, -500, color="gray", alpha=0.25)
    if info["title"] in ["baseln_spike"]:
        ax.axhline(50, ls="--", color="black")
        ax.axhspan(50, 500, color="gray", alpha=0.25)

    if info["title"] in ["FEP_gain", "pulser_stab"]:
        plt.ylim(-6, 6)
    if info["title"] in ["baseln_stab"]:
        plt.ylim(-20, 20)
    if info["title"] in ["baseln_spike"]:
        plt.ylim(0, 100)

    plt.tight_layout()

    if save_pdf:
        pdf_folder = os.path.join(output_dir, f"{period}/{run}/mtg/pdf")
        os.makedirs(pdf_folder, exist_ok=True)
        plt.savefig(
            os.path.join(
                pdf_folder,
                f"{period}_{run}_{info['title']}.pdf",
            ),
            bbox_inches="tight",
        )

    # serialize+plot in a shelve object
    serialized_plot = pickle.dumps(fig)
    with shelve.open(
        os.path.join(
            output_dir,
            period,
            run,
            f"mtg/l200-{period}-{run}-{data_type}-monitoring",
        ),
        "c",
        protocol=pickle.HIGHEST_PROTOCOL,
    ) as shelf:
        shelf[f"{period}_{run}_{info['title']}"] = serialized_plot

    plt.close()


def compute_dead_time(df, window_ms=10):
    """
    Compute dead time percentage based on discharge windows.

    Parameters
    ----------
    df : pd.DataFrame
        Timestamps and boolean detector columns with is_discharge entries.
    window_ms : float
        Dead time window after each discharge; default: 10 ms.
    """
    times = df.index.view("int64") / 1e9
    dt_total = times[-1] - times[0]

    discharge_times = times[df.any(axis=1).to_numpy()]
    if len(discharge_times) == 0:
        return 0.0

    lost_time = 0.0
    window = window_ms / 1000.0
    next_available = -np.inf

    for t in discharge_times:
        if t >= next_available:
            lost_time += window
            next_available = t + window  # veto until then

    lost_time = len(discharge_times) * (window_ms / 1000.0)
    return lost_time / dt_total * 100


def qc_average(
    auto_dir_path: str,
    output_folder: str,
    det_info: dict,
    period: str,
    run: str,
    save_pdf: bool,
    pars_to_inspect: list | None = None,
):
    """
    Evaluate the average rate of passing quality cuts for a given run and period across the whole array for different QC flags.

    Parameters
    ----------
    auto_dir_path : str
        Path to tmp-auto public data files (eg /data2/public/prodenv/prod-blind/tmp-auto).
    output_folder : str
        Path to generated monitoring hdf files.
    det_info : dict
        Dictionary with channel names, IDs, and mapping to string and position.
    period : str
        Period to inspect.
    run : str
        Run under inspection.
    save_pdf : bool
        True if you want to save pdf files too; default: False.
    pars_to_inspect : list
        List of parameters (boolean flags) to inspect.
    """
    if pars_to_inspect is None:
        pars_to_inspect = [
            "IsHighlyPositivePolarityCandidate",
            "IsValidBlSlope",
            "IsValidBlSlopeRms",
            "IsValidTailRms",
            "IsNotNoiseBurst",
            "IsValidCuspemin",
            "IsValidCuspemax",
            "IsValidTrapTpmax",
            "IsLowCuspemax",
            "IsDischarge",
            "IsSaturated",
        ]

    my_file = os.path.join(
        output_folder, f"{period}/{run}/l200-{period}-{run}-phy-geds.hdf"
    )
    detectors = det_info["detectors"]
    str_chns = det_info["str_chns"]
    utils.logger.debug("...inspecting QC average values")
    if not os.path.exists(my_file):
        utils.logger.warning(f"...file not found: {my_file}. Return!")
        return

    end_folder = os.path.join(
        output_folder,
        period,
        run,
        "mtg",
    )
    os.makedirs(end_folder, exist_ok=True)
    shelve_path = os.path.join(
        end_folder,
        f"l200-{period}-{run}-phy-monitoring",
    )

    with (
        shelve.open(shelve_path, "c", protocol=pickle.HIGHEST_PROTOCOL) as shelf,
        pd.HDFStore(my_file, "r") as store,
    ):
        for par in pars_to_inspect:
            key = f"/IsPhysics_{par}"
            if key not in store:
                utils.logger.debug("...skipping %s (not found in HDF)", par)
                continue

            geds_df_abs = store[key]
            geds_df_abs = filter_series_by_ignore_keys(
                geds_df_abs, utils.IGNORE_KEYS, period
            )

            # time span
            time_min, time_max = geds_df_abs.index.min(), geds_df_abs.index.max()
            diff = (time_max - time_min).total_seconds()

            # rates in mHz
            rates = geds_df_abs.sum(axis=0) / diff * 1000

            fig, ax = plt.subplots(figsize=(12, 4), sharex=True)
            x_labels, xs, ys = [], [], []
            string_indices = {}
            ct = -1

            for string, det_list in str_chns.items():
                indices = []

                for det_name in det_list:
                    det = detectors[det_name]
                    rawid = det["daq_rawid"]

                    ct += 1
                    x_labels.append(det_name)
                    indices.append(ct)
                    if rawid not in rates:
                        utils.logger.debug(
                            f"{det_name} ({rawid}) missing in dataframe for {par}"
                        )
                        continue

                    ys.append(rates[rawid])
                    xs.append(ct)

                string_indices[string] = indices

            ax.scatter(xs, ys, color="dodgerblue", marker="o")
            ax.set_title(f"period: {period} - run: {run} - passing {par}")
            # if par == 'IsDischarge':
            #    dt = compute_dead_time(geds_df_abs)
            #    ax.set_title(f"period: {period} - run: {run} - passing {par} - tot dead time {dt:.3f}%")
            ax.set_ylabel(f"Average rate {par}=True (mHz)")
            ax.set_yscale("log")
            ax.set_xticks(range(len(x_labels)))
            ax.set_xticklabels(x_labels, rotation=90)
            ax.grid(False)

            ymin, ymax = ax.get_ylim()
            label_y = ymin * (ymax / ymin) ** 0.05 if ymin > 0 else 0.1
            for string, indices in string_indices.items():
                left, right = min(indices), max(indices)
                if string == 1:
                    ax.axvline(left - 0.5, ls="--", color="k", alpha=0.5)
                ax.axvline(right + 0.5, ls="--", color="k", alpha=0.5)
                ax.text(
                    left,
                    label_y,
                    f"String {string}",
                    rotation=90,
                    ha="center",
                    va="bottom",
                    fontsize=8,
                )

            plt.tight_layout()
            if save_pdf:
                pdf_dir = os.path.join(end_folder, "pdf")
                os.makedirs(pdf_dir, exist_ok=True)
                pdf_name = os.path.join(pdf_dir, f"{period}_{run}_{par}_avg.pdf")
                fig.savefig(pdf_name)

            # serialize+save plot
            shelf[f"{period}_{run}_{par}_avg"] = pickle.dumps(fig)
            plt.close(fig)


def qc_time_series(
    auto_dir_path: str,
    output_folder: str,
    det_info: dict,
    period: str,
    run: str,
    save_pdf: bool,
    pars_to_inspect: list | None = None,
):
    """
    Evaluate rate over time of passing quality cuts for a given run and period across the whole array for different QC flags.

    Parameters
    ----------
    auto_dir_path : str
        Path to tmp-auto public data files (eg /data2/public/prodenv/prod-blind/tmp-auto).
    output_folder : str
        Path to generated monitoring hdf files.
    det_info : dict
        Dictionary with channel names, IDs, and mapping to string and position.
    period : str
        Period to inspect.
    run : str
        Run under inspection.
    save_pdf : bool
        True if you want to save pdf files too; default: False.
    pars_to_inspect : list
        List of parameters (boolean flags) to inspect.
    """
    if pars_to_inspect is None:
        pars_to_inspect = [
            "IsHighlyPositivePolarityCandidate",
            "IsValidBlSlope",
            "IsValidBlSlopeRms",
            "IsValidTailRms",
            "IsNotNoiseBurst",
            "IsValidCuspemin",
            "IsValidCuspemax",
            "IsValidTrapTpmax",
            "IsLowCuspemax",
            "IsDischarge",
            "IsSaturated",
        ]
    my_file = os.path.join(
        output_folder, f"{period}/{run}/l200-{period}-{run}-phy-geds.hdf"
    )
    detectors = det_info["detectors"]
    str_chns = det_info["str_chns"]
    utils.logger.debug("...inspecting QC time series")
    if not os.path.exists(my_file):
        utils.logger.warning(f"...file not found: {my_file}. Return!")
        return

    end_folder = os.path.join(
        output_folder,
        period,
        run,
        "mtg",
    )
    os.makedirs(end_folder, exist_ok=True)
    shelve_path = os.path.join(
        end_folder,
        f"l200-{period}-{run}-phy-monitoring",
    )

    color_cycle = itertools.cycle(plt.cm.tab20.colors)

    with (
        shelve.open(shelve_path, "c", protocol=pickle.HIGHEST_PROTOCOL) as shelf,
        pd.HDFStore(my_file, "r") as store,
    ):

        for par in pars_to_inspect:
            key = f"/IsPhysics_{par}"
            if key not in store:
                utils.logger.debug("...skipping %s (not found in HDF)", key)
                continue

            geds_df_abs = store[key]
            geds_df_abs = filter_series_by_ignore_keys(
                geds_df_abs, utils.IGNORE_KEYS, period
            )

            for string, channel_list in str_chns.items():
                fig, ax = plt.subplots(figsize=(12, 4))

                for channel_name in channel_list:
                    det = detectors[channel_name]
                    rawid = det["daq_rawid"]
                    pos = det["position"]

                    if rawid not in geds_df_abs.columns:
                        utils.logger.debug(
                            f"{channel_name} ({rawid}) missing in dataframe for {par}"
                        )
                        continue

                    data = geds_df_abs[rawid].copy()
                    true_count = data.sum()
                    time_min, time_max = data.index.min(), data.index.max()
                    diff = (time_max - time_min).total_seconds()

                    true_rate_mHz = round(true_count / diff * 1000, 2)
                    hourly_rate = data.resample("1H").sum() / 3600 * 1000

                    color = next(color_cycle)
                    hourly_rate.plot(
                        ax=ax,
                        drawstyle="steps-mid",
                        label=f"{channel_name} - pos {pos} - {true_rate_mHz} mHz",
                        color=color,
                    )

                ax.grid(False)
                ax.set_ylabel(f"{period} {run} - 1h {par} rate (mHz)")
                fig.suptitle(f"{period} {run} - String: {string}")
                ax.legend(loc="lower left")
                plt.tight_layout()

                if save_pdf:
                    pdf_dir = os.path.join(end_folder, "pdf", f"st{string}")
                    os.makedirs(pdf_dir, exist_ok=True)
                    pdf_name = os.path.join(
                        pdf_dir, f"{period}_{run}_string{string}_{par}_rate.pdf"
                    )
                    fig.savefig(pdf_name)

                # serialize+save plot
                shelf[f"{period}_{run}_string{string}_{par}_rate"] = pickle.dumps(fig)
                plt.close(fig)


def get_energy_key(
    ecal_results: dict,
) -> dict:
    """
    Retrieve the energy calibration results from a given dictionary.

    This function searches for specific keys ('cuspEmax_ctc_runcal' or 'cuspEmax_ctc_cal') in the input `ecal_results` dictionary.
    It returns a sub-dictionary if one of the keys is found, otherwise an empty dictionary is returned.

    Parameters
    ----------
    ecal_results : dict
        Dictionary containing energy calibration results.
    """
    cut_dict = {}
    for key in ["cuspEmax_ctc_runcal", "cuspEmax_ctc_cal"]:
        if key in ecal_results:
            cut_dict = ecal_results[key]
            break
    else:
        utils.logger.debug("No cuspEmax key")
        return cut_dict

    return cut_dict


def get_calibration_file(folder_par: str) -> dict:
    """
    Return the content of the JSON/YAML calibration file in folder_par.

    Parameters
    ----------
    folder_par : str
        Path to the folder containing calibration summary files.
    """
    files = os.listdir(folder_par)
    json_files = [f for f in files if f.endswith(".json")]
    yaml_files = [f for f in files if f.endswith((".yaml", ".yml"))]

    if json_files:
        filepath = os.path.join(folder_par, json_files[0])
        with open(filepath) as f:
            pars_dict = json.load(f)
    elif yaml_files:
        filepath = os.path.join(folder_par, yaml_files[0])
        with open(filepath) as f:
            pars_dict = yaml.load(f, Loader=yaml.CLoader)
    else:
        raise FileNotFoundError(f"No JSON or YAML file found in {folder_par}")

    return pars_dict


def extract_fep_peak(pars_dict: dict, channel: str):
    """
    Return fep_peak_pos, fep_peak_pos_err, fep_gain, fep_gain_err.

    Parameters
    ----------
    pars_dict : dict
        Dictionary containing calibration outputs.
    channel : str
        Channel name or IDs.
    """
    if channel not in pars_dict:
        return np.nan, np.nan, np.nan, np.nan

    # for FEP peak, we want to look at the behaviour over time; take 'ecal' results (not partition ones!)
    ecal_results = pars_dict[channel]["results"]["ecal"]
    pk_fits = get_energy_key(ecal_results).get("pk_fits", {})

    try:
        fep_energy = [p for p in sorted(pk_fits) if 2613 < float(p) < 2616][0]
        try:
            fep_peak_pos = pk_fits[fep_energy]["parameters_in_ADC"]["mu"]
            fep_peak_pos_err = pk_fits[fep_energy]["uncertainties_in_ADC"]["mu"]
        except (KeyError, TypeError):
            fep_peak_pos = pk_fits[fep_energy]["parameters"]["mu"]
            fep_peak_pos_err = pk_fits[fep_energy]["uncertainties"]["mu"]

        fep_gain = fep_peak_pos / 2614.5
        fep_gain_err = fep_peak_pos_err / 2614.5

    except (KeyError, TypeError, IndexError):
        return np.nan, np.nan, np.nan, np.nan

    return fep_peak_pos, fep_peak_pos_err, fep_gain, fep_gain_err


def extract_resolution_at_q_bb(
    pars_dict: dict, channel: str, key_result: str, fit: str = "linear"
):
    """
    Return Qbb_fwhm (linear resolution) and Qbb_fwhm_quad (quadratic resolution).

    Parameters
    ----------
    pars_dict : dict
        Dictionary containing calibration outputs.
    channel : str
        Channel name or IDs (eg ch10000).
    key_result : str
        Key name used to extract the resolution results from the parsed file.
    fit : str
        Fitting method used for energy resolution, either 'linear' or 'quadratic'.
    """
    if channel not in pars_dict:
        return np.nan, np.nan

    result = pars_dict[channel]["results"][key_result].get("cuspEmax_ctc_cal", {})
    eres_linear = result.get("eres_linear") or {}
    Qbb_keys = [k for k in eres_linear if "Qbb_fwhm_in_" in k]
    if not Qbb_keys:
        return np.nan, np.nan

    Qbb_fwhm = result["eres_linear"][Qbb_keys[0]]
    Qbb_fwhm_quad = result["eres_quadratic"][Qbb_keys[0]] if fit != "linear" else np.nan

    return Qbb_fwhm, Qbb_fwhm_quad


def evaluate_fep_cal(
    pars_dict: dict, channel: str, fep_peak_pos: float, fep_peak_pos_err: float
):
    """
    Return calibrated FEP position (fep_cal) and error (fep_cal_err).

    Parameters
    ----------
    pars_dict : dict
        Dictionary containing calibration outputs.
    channel : str
        Channel name or IDs.
    fep_peak_pos : float
        Uncalibrated FEP position.
    fep_peak_pos_err : float
        Uncalibrated FEP position error.
    """
    if channel not in pars_dict:
        return np.nan, np.nan

    ecal_results = get_energy_key(pars_dict[channel]["pars"]["operations"])
    expr = ecal_results["expression"]
    params = ecal_results["parameters"]

    fep_cal = eval(expr, {}, {**params, "cuspEmax_ctc": fep_peak_pos})
    fep_cal_err = eval(expr, {}, {**params, "cuspEmax_ctc": fep_peak_pos_err})

    return fep_cal, fep_cal_err


def get_run_start_end_times(
    sto,
    tiers: list,
    period: str,
    run: str,
    tier: str,
):
    """
    Determine the start and end timestamps for a given run, including the special case for additional final calibration runs.

    Parameters
    ----------
    sto
        Store object to read timestamps from LH5 files.
    tiers : list of str
        Paths to tier data folders based on the inspected processed version.
    period : str
        Period to inspect.
    run : str
        Run to inspect.
    tier : str
        Tier level for the analysis ('hit', 'phy', etc.).
    """
    folder_tier = os.path.join(tiers[0 if tier == "hit" else 1], "cal", period, run)
    dir_path = os.path.join(tiers[-1], "phy", period)

    # for when we have a calib run but zero phy runs for a given period
    if os.path.isdir(dir_path) and run not in os.listdir(dir_path):
        run_files = sorted(os.listdir(folder_tier))
        run_end_time = pd.to_datetime(
            sto.read(
                "ch1027201/dsp/timestamp", os.path.join(folder_tier, run_files[-1])
            )[-1],
            unit="s",
        )
        run_start_time = run_end_time
    else:
        run_files = sorted(os.listdir(folder_tier))
        run_start_time = pd.to_datetime(
            sto.read(
                "ch1027201/dsp/timestamp", os.path.join(folder_tier, run_files[0])
            )[0],
            unit="s",
        )
        run_end_time = pd.to_datetime(
            sto.read(
                "ch1027201/dsp/timestamp", os.path.join(folder_tier, run_files[-1])
            )[-1],
            unit="s",
        )

    return run_start_time, run_end_time


def get_calib_data_dict(
    calib_data: dict,
    channel_info: list,
    tiers: list,
    pars: list,
    period: str,
    run: str,
    tier: str,
    key_result: str,
    fit: str,
    data_type: str,
):
    """
    Extract calibration information for a given run and appends it to the provided dictionary.

    This function loads calibration parameters for a specific detector channel and run,
    parses energy calibration results and resolution information, and evaluates
    derived values such as gain and calibration constants. It appends the extracted data
    to the provided `calib_data` dictionary, which is expected to contain keys like
    "fep", "fep_err", "cal_const", "cal_const_err", "run_start", "run_end", "res", and "res_quad".

    Parameters
    ----------
    calib_data : dict
        Dictionary that accumulates calibration results across runs.
    channel_info : list
        List of [channel ID, channel name].
    tiers : list of str
        Paths to tier data folders based on the inspected processed version.
    pars : list of str
        Paths to parameter .yaml/.json files.
    period : str
        Period to inspect.
    run : str
        Run to inspect.
    tier : str
        Tier level for the analysis ('hit', 'phy', etc.).
    key_result : str
        Key name used to extract the resolution results from the parsed file.
    fit : str
        Fitting method used for energy resolution, either 'linear' or 'quadratic'.
    data_type : str
    """
    sto = lh5.LH5Store()
    channel = channel_info[0]
    channel_name = channel_info[1]

    validity_file = os.path.join(pars[2 if tier == "hit" else 3], "validity.yaml")
    with open(validity_file) as f:
        validity_dict = yaml.load(f, Loader=yaml.CLoader)

    # find first key of current run
    run_path = os.path.join(tiers[2 if tier == "hit" else 3], data_type, period, run)
    start_key = sorted(os.listdir(run_path))[0].split("-")[4]
    # use key to load the right yaml file
    valid_entries = [e for e in validity_dict if e["valid_from"] <= start_key]
    if valid_entries:
        apply = max(valid_entries, key=lambda e: e["valid_from"])["apply"][0]
        run_to_apply = apply.split("/")[-1].split("-")[2]
    else:
        utils.logger.debug(
            f"No valid calibration was found for {period}-{run}. Return."
        )
        return calib_data

    folder_par = os.path.join(
        pars[2 if tier == "hit" else 3], "cal", period, run_to_apply
    )
    pars_dict = get_calibration_file(folder_par)

    if not all(k.startswith("ch") for k in pars_dict.keys()):
        channel = channel_name

    # retrieve calibration parameters
    fep_peak_pos, fep_peak_pos_err, fep_gain, fep_gain_err = extract_fep_peak(
        pars_dict, channel
    )
    Qbb_fwhm, Qbb_fwhm_quad = extract_resolution_at_q_bb(
        pars_dict, channel, key_result, fit
    )
    fep_cal, fep_cal_err = evaluate_fep_cal(
        pars_dict, channel, fep_peak_pos, fep_peak_pos_err
    )

    # get timestamp for additional-final cal run (only for FEP gain display)
    run_start_time, run_end_time = get_run_start_end_times(
        sto, tiers, period, run_to_apply, tier
    )

    calib_data["fep"].append(fep_gain)
    calib_data["fep_err"].append(fep_gain_err)
    calib_data["cal_const"].append(fep_cal)
    calib_data["cal_const_err"].append(fep_cal_err)
    calib_data["run_start"].append(run_start_time)
    calib_data["run_end"].append(run_end_time)
    calib_data["res"].append(Qbb_fwhm)
    calib_data["res_quad"].append(Qbb_fwhm_quad)

    return calib_data


def add_calibration_runs(period: str | list, run_list: list | dict) -> list:
    """
    Add special calibration runs to the run list for a given period.

    Parameters
    ----------
        period : str | list
            Either a string or list of periods
        run_list : list | dict
            Either a list of runs or a dictionary with period keys
    """
    if isinstance(period, list) and isinstance(run_list, dict):
        # multiple periods
        for p in period:
            if p in CALIB_RUNS and p in run_list:
                run_list[p] = run_list[p] + CALIB_RUNS[p]
    else:
        # single period case
        if period in CALIB_RUNS:
            if isinstance(run_list, list):
                run_list.extend(CALIB_RUNS[period])
            else:
                # run_list might be a dict but period is a string
                if period in run_list:
                    run_list[period] = run_list[period] + CALIB_RUNS[period]

    return run_list


def get_tier_keyresult(tiers: list):
    """
    Retrieve proper tier name (pht or hit) and key_result (partition_ecal or ecal) depending if partitioning data exists or not.

    Parameters
    ----------
    tiers : list
        Base directory containing the tier and parameter folders.
    """
    tier = "hit"
    key_result = "ecal"
    if os.path.isdir(tiers[1]):
        if os.listdir(tiers[1]) != []:
            tier = "pht"
            key_result = "partition_ecal"

    return tier, key_result


def compute_diff(
    values: np.ndarray, initial_value: float | int, scale: float | int
) -> np.ndarray:
    """
    Compute relative differences with respect to an initial value. If the initial value is zero, returns an array of nan values.

    Parameters
    ----------
    values : np.ndarray
        Array of values to compute the differences for.
    initial_value : float
        Reference value for computing relative differences.
    scale : float
        Scaling factor.
    """
    if initial_value == 0:
        return np.full_like(values, np.nan, dtype=float)

    return (values - initial_value) / initial_value * scale


def get_calib_pars(
    path: str,
    period: str | list,
    run_list: list,
    channel_info: list,
    partition: bool,
    data_type: str,
    escale: float,
    fit="linear",
) -> dict:
    """
    Retrieve and process calibration parameters across a list of runs for a given channel.

    This function loads calibration data from JSON/YAML files for each specified run, computes gain and calibration constant evolution over time, and returns a dictionary of relevant quantities, including their relative changes with respect to the initial values.
    It optionally appends special calibration runs at the end of a period, if available.

    Parameters
    ----------
    path : str
        Base directory containing the tier and parameter folders.
    period : str or list
        Period to inspect. Can be a list if multiple periods are inspected.
    run_list : list
        List of run to inspect, or a dictionary mapping periods to lists of runs.
    channel_info : list
        List containing [channel ID, channel name].
    partition : bool
        True if you want to retrieve partition calibration results.
    escale : float
        Scaling factor used to compute relative differences in gain and calibration constant.
    fit : str, optional
        Fit method used for energy resolution ("linear" or "quadratic"), by default "linear".
    """
    # add special calib runs at the end of a period
    run_list = add_calibration_runs(period, run_list)

    calib_data = {
        "fep": [],
        "fep_err": [],
        "cal_const": [],
        "cal_const_err": [],
        "run_start": [],
        "run_end": [],
        "res": [],
        "res_quad": [],
    }

    tiers, pars = utils.get_tiers_pars_folders(path)

    tier, key_result = get_tier_keyresult(tiers)

    for run in run_list:
        calib_data = get_calib_data_dict(
            calib_data,
            channel_info,
            tiers,
            pars,
            period,
            run,
            tier,
            key_result,
            fit,
            data_type,
        )

    for key, item in calib_data.items():
        calib_data[key] = np.array(item)

    init_cal_const, init_fep = 0, 0
    for cal_, fep_ in zip(calib_data["cal_const"], calib_data["fep"]):
        if init_fep == 0 and fep_ != 0:
            init_fep = fep_
        if init_cal_const == 0 and cal_ != 0:
            init_cal_const = cal_

    calib_data["cal_const_diff"] = compute_diff(
        calib_data["cal_const"], init_cal_const, escale
    )
    calib_data["fep_diff"] = compute_diff(calib_data["fep"], init_fep, escale)

    return calib_data


def find_hdf_file(
    directory: str, include: list[str], exclude: list[str] = None
) -> str | None:
    """
    Find the original HDF monitoring file in a given directory, matching inclusion/exclusion filters.

    Parameters
    ----------
    directory : str
        Path to the folder containing the HDF monitoring files.
    include: list[str]
        List of words that the HDF monitoring file to retrieve must contain.
    exclude: list[str] = None
        List of words that the HDF monitoring file to retrieve must NOT contain.
    """
    exclude = exclude or []
    files = os.listdir(directory)
    candidates = [
        f
        for f in files
        if f.endswith(".hdf")
        and all(tag in f for tag in include)
        and not any(tag in f for tag in exclude)
    ]

    return os.path.join(directory, candidates[0]) if candidates else None


def read_if_key_exists(hdf_path: str, key: str) -> pd.DataFrame | None:
    """
    Read an HDF dataset if the key exists, otherwise return None; handle the case where the parameter is saved under either '/key' or 'key'.

    Parameters
    ----------
    hdf_path : str
        Path to the HDF file.
    key : str
        Key to inspect.
    """
    with pd.HDFStore(hdf_path, mode="r") as f:
        try:
            return f[key]
        except KeyError:
            try:
                return f["/" + key]
            except KeyError:
                return None


def get_dfs(phy_mtg_data: str, period: str, run_list: list, parameter: str):
    """
    Load and concatenate monitoring data from HDF files for a given period and list of runs.

    Parameters
    ----------
    phy_mtg_data : str
        Path to the base directory containing monitoring HDF5 files (typically ending in `/mtg/phy`).
    period : str
        Period to inspect.
    run_list : list
        List of available runs.
    parameter : str
        Parameter name used to construct the HDF key for loading specific datasets (e.g., 'TrapemaxCtcCal' looks for 'IsPulser_TrapemaxCtcCal').
    """
    # lists to accumulate dataframes, concatenated at the endo only
    geds_df_cuspEmax_abs = []
    geds_df_cuspEmax_abs_corr = []
    puls_df_cuspEmax_abs = []

    base_dir = os.path.join(phy_mtg_data, period)
    runs = os.listdir(base_dir)

    for r in runs:
        if r not in run_list:
            continue
        run_dir = os.path.join(base_dir, r)

        # geds file
        hdf_geds = find_hdf_file(run_dir, include=["geds"], exclude=["res", "min"])
        if hdf_geds:
            geds_abs = read_if_key_exists(hdf_geds, f"IsPulser_{parameter}")
            if geds_abs is not None:
                geds_df_cuspEmax_abs.append(geds_abs)

            geds_puls_abs = read_if_key_exists(
                hdf_geds, f"IsPulser_{parameter}_pulser01anaDiff"
            )
            if geds_puls_abs is not None:
                geds_df_cuspEmax_abs_corr.append(geds_puls_abs)
        else:
            utils.logger.debug("...hdf_geds missing in %s", r)

        # pulser file
        hdf_puls = find_hdf_file(
            run_dir, include=["pulser01ana"], exclude=["res", "min"]
        )
        if hdf_puls:
            puls_abs = read_if_key_exists(hdf_puls, f"IsPulser_{parameter}")
            if puls_abs is not None:
                puls_df_cuspEmax_abs.append(puls_abs)
        else:
            utils.logger.debug("...hdf_puls missing in %s", r)

    if (
        not geds_df_cuspEmax_abs
        and not geds_df_cuspEmax_abs_corr
        and not puls_df_cuspEmax_abs
    ):
        return None, None, None
    else:
        return (
            (
                pd.concat(geds_df_cuspEmax_abs, ignore_index=False, axis=0)
                if geds_df_cuspEmax_abs
                else pd.DataFrame()
            ),
            (
                pd.concat(geds_df_cuspEmax_abs_corr, ignore_index=False, axis=0)
                if geds_df_cuspEmax_abs_corr
                else pd.DataFrame()
            ),
            (
                pd.concat(puls_df_cuspEmax_abs, ignore_index=False, axis=0)
                if puls_df_cuspEmax_abs
                else pd.DataFrame()
            ),
        )


def get_traptmax_tp0est(phy_mtg_data: str, period: str, run_list: list):
    """
    Load and concatenate trapTmax and tp0est data from HDF files for a given period and list of runs.

    Parameters
    ----------
    phy_mtg_data : str
        Path to the base directory containing monitoring HDF5 files (typically ending in `/mtg/phy`).
    period : str
        Period to inspect.
    run_list : list
        List of available runs.
    """
    geds_df_trapTmax, geds_df_tp0est = [], []
    puls_df_trapTmax, puls_df_tp0est = [], []

    base_dir = os.path.join(phy_mtg_data, period)
    for r in os.listdir(base_dir):
        if r not in run_list:
            continue
        run_dir = os.path.join(base_dir, r)

        # geds
        hdf_geds = find_hdf_file(run_dir, include=["geds"], exclude=["res", "min"])
        if hdf_geds:
            trapTmax = read_if_key_exists(hdf_geds, "IsPulser_TrapTmax")
            if trapTmax is not None:
                geds_df_trapTmax.append(trapTmax)

            tp0est = read_if_key_exists(hdf_geds, "IsPulser_Tp0Est")
            if tp0est is not None:
                geds_df_tp0est.append(tp0est)

        # pulser
        hdf_puls = find_hdf_file(
            run_dir, include=["pulser01ana"], exclude=["res", "min"]
        )
        if hdf_puls:
            trapTmax = read_if_key_exists(hdf_puls, "IsPulser_TrapTmax")
            if trapTmax is not None:
                puls_df_trapTmax.append(trapTmax)

            tp0est = read_if_key_exists(hdf_puls, "IsPulser_Tp0Est")
            if tp0est is not None:
                puls_df_tp0est.append(tp0est)

    return (
        (
            pd.concat(geds_df_trapTmax, ignore_index=False)
            if geds_df_trapTmax
            else pd.DataFrame()
        ),
        (
            pd.concat(geds_df_tp0est, ignore_index=False)
            if geds_df_tp0est
            else pd.DataFrame()
        ),
        (
            pd.concat(puls_df_trapTmax, ignore_index=False)
            if puls_df_trapTmax
            else pd.DataFrame()
        ),
        (
            pd.concat(puls_df_tp0est, ignore_index=False)
            if puls_df_tp0est
            else pd.DataFrame()
        ),
    )


def filter_series_by_ignore_keys(
    series_to_filter: pd.Series, skip_keys: dict, period: str
):
    """
    Remove data from a time-indexed pandas Series that falls within time ranges specified by start and stop timestamps for a given period.

    Parameters
    ----------
    series_to_filter : pd.Series
        The time-indexed pandas Series to be filtered.
    skip_keys : dict
        Dictionary mapping periods to sub-dictionaries containing 'start_keys' and 'stop_keys' lists with timestamp strings in the format '%Y%m%dT%H%M%S%z'.
    period : str
        The period to check for keys to ignore. If not present, the series is returned unmodified.
    """
    if period not in skip_keys:
        return series_to_filter

    start_keys = skip_keys[period]["start_keys"]
    stop_keys = skip_keys[period]["stop_keys"]

    for ki, kf in zip(start_keys, stop_keys):
        isolated_ki = pd.to_datetime(ki.replace("Z", "+0000"), format="%Y%m%dT%H%M%S%z")
        isolated_kf = pd.to_datetime(kf.replace("Z", "+0000"), format="%Y%m%dT%H%M%S%z")
        series_to_filter = series_to_filter[
            (series_to_filter.index < isolated_ki)
            | (series_to_filter.index > isolated_kf)
        ]

    return series_to_filter


def filter_by_period(series: pd.Series, period: str | list) -> pd.Series:
    """
    Return a series filtered by ignore keys for the given period(s).

    Parameters
    ----------
    series : pd.Series
        Input time series (indexed by timestamps) to filter.
    period : str or list
        Period (or list of periods) to inspect.
    """
    if isinstance(period, list):
        for p in period:
            series = filter_series_by_ignore_keys(series, IGNORE_KEYS, p)
    else:
        series = filter_series_by_ignore_keys(series, IGNORE_KEYS, period)

    return series


def compute_diff_and_rescaling(
    series: pd.Series, reference: float, escale: float, variations: bool
):
    """
    Compute relative differences (if 'variations' is True) and rescale values by 'escale'.

    Parameters
    ----------
    series : pd.Series
        Input time series of numerical values.
    reference : float
        Reference value used to compute relative differences.
    escale : float
        Scaling factor, eg 2039 keV.
    variations : bool
        If true, compute relative difference (series - reference)/reference.
    """
    if variations:
        diff = (series - reference) / reference
    else:
        diff = series.copy()

    return diff, diff * escale


def resample_series(series: pd.Series, resampling_time: str, mask: pd.Series):
    """
    Calculate mean/std for resampled time ranges to which a mask is then applied. The function already adds UTC timezones to the series.

    Parameters
    ----------
    series : pd.Series
        Input time series of numerical values.
    resampling_time : str
        Resampling frequency, eg '1h'.
    mask : pd.Series
        Boolean mask aligned to the datetime index; false values mark timestamps that should be excluded, ie set to nan value.
    """
    mean = series.resample(resampling_time).mean()
    std = series.resample(resampling_time).std()

    # add UTC timezone
    if mean.index.tz is None:
        mean = mean.tz_localize("UTC")
        std = std.tz_localize("UTC")
    # different timezone, convert to UTC
    elif mean.index.tz != pytz.UTC:
        mean = mean.tz_convert("UTC")
        std = std.tz_convert("UTC")

    # ensure mask has the same timezone as the resampled series
    if not mask.index.tz:
        mask = mask.tz_localize("UTC")

    # set to nan when the mask is False
    mean[~mask] = std[~mask] = np.nan

    return mean, std


def get_pulser_data(
    resampling_time: str,
    period: str | list,
    dfs: list,
    channel: str,
    escale: float,
    variations=False,
) -> dict:
    """
    Return a dictionary of geds and pulser filtered dataframes for which a time resampling is performed.

    Parameters
    ----------
    resampling_time : str
        Resampling time, eg '1HH' or '10T'.
    period : str | list
        Period or list of periods to inspect.
    dfs : list
        List of dataframes for geds and pulser events.
    channel : str
        Channel to inspect.
    escale : float
        Scaling factor used to compute relative differences in gain and calibration constant.
    variations : bool
        True if you want to retrieve % variations (default: False).
    """
    # geds
    ser_ged_cusp = dfs[0][channel].sort_index()
    ser_ged_cusp = filter_by_period(ser_ged_cusp, period)
    ser_pul_tp0est_new = pd.DataFrame()

    if ser_ged_cusp.empty:
        utils.logger.debug("...geds series is empty after filtering")
        return None

    # check if these dfs are empty or not - if not, then remove spikes
    if isinstance(dfs[6], pd.DataFrame) and not dfs[6].empty:
        ser_pul_tp0est = dfs[6][1027203].sort_index()
        ser_pul_tp0est = filter_by_period(ser_pul_tp0est, period)

        low_lim = 4.8e4
        upp_lim = 5.0e4
        mask = (ser_pul_tp0est > low_lim) & (ser_pul_tp0est < upp_lim)
        ser_pul_tp0est_new = ser_pul_tp0est[mask]

        if not ser_pul_tp0est_new.empty:
            valid_idx = ser_ged_cusp.index.intersection(ser_pul_tp0est_new.index)
            ser_ged_cusp = ser_ged_cusp.reindex(valid_idx)

    # if before, potential mismatches with ser_pul_tp0est
    ser_ged_cusp = ser_ged_cusp.dropna()
    # compute average over the first 10% of elements
    n_elements = max(int(len(ser_ged_cusp) * 0.10), 1)
    ged_cusp_av = np.nanmean(ser_ged_cusp.iloc[:n_elements])
    if np.isnan(ged_cusp_av):
        utils.logger.debug("...the geds average is NaN")
        return None

    ser_ged_cuspdiff, ser_ged_cuspdiff_kev = compute_diff_and_rescaling(
        ser_ged_cusp, ged_cusp_av, escale, variations
    )

    # hour counts masking
    mask = ser_ged_cusp.resample(resampling_time).count() > 0

    # resample geds series
    ged_cusp_hr_av, ged_cusp_hr_std = resample_series(
        ser_ged_cuspdiff_kev, resampling_time, mask
    )

    # pulser series
    ser_pul_cusp = ser_pul_cuspdiff = ser_pul_cuspdiff_kev = pul_cusp_hr_av = (
        pul_cusp_hr_std
    ) = None
    ged_cusp_corr = ged_cusp_corr_kev = ged_cusp_cor_hr_av = ged_cusp_cor_hr_std = None
    # ...if pulser is available:
    if not dfs[2].empty:
        ser_pul_cusp = dfs[2][1027203].sort_index()
        ser_pul_cusp = filter_by_period(ser_pul_cusp, period)

        # pulser average and diffs
        if not ser_pul_cusp.empty:
            # check if these dfs are empty or not - if not, then remove spikes
            if isinstance(dfs[6], pd.DataFrame) and not dfs[6].empty:
                if not ser_pul_tp0est_new.empty:
                    valid_idx = ser_pul_cusp.index.intersection(
                        ser_pul_tp0est_new.index
                    )
                    ser_pul_cusp = ser_pul_cusp.reindex(valid_idx)

            # if before, potential mismatches with ser_pul_tp0est
            ser_pul_cusp = ser_pul_cusp.dropna()
            n_elements_pul = max(int(len(ser_pul_cusp) * 0.10), 1)
            pul_cusp_av = np.nanmean(ser_pul_cusp.iloc[:n_elements_pul])
            ser_pul_cuspdiff, ser_pul_cuspdiff_kev = compute_diff_and_rescaling(
                ser_pul_cusp, pul_cusp_av, escale, variations
            )

            pul_cusp_hr_av, pul_cusp_hr_std = resample_series(
                ser_pul_cuspdiff_kev, resampling_time, mask
            )

            # corrected GED
            common_index = ser_ged_cuspdiff.index.intersection(ser_pul_cuspdiff.index)
            ged_cusp_corr = (
                ser_ged_cuspdiff[common_index] - ser_pul_cuspdiff[common_index]
            )
            ged_cusp_corr_kev = ged_cusp_corr * escale
            ged_cusp_cor_hr_av, ged_cusp_cor_hr_std = resample_series(
                ged_cusp_corr_kev, resampling_time, mask
            )

    return {
        "ged": {
            "cusp": ser_ged_cusp,
            "cuspdiff": ser_ged_cuspdiff,
            "cuspdiff_kev": ser_ged_cuspdiff_kev,
            "kevdiff_av": ged_cusp_hr_av,
            "kevdiff_std": ged_cusp_hr_std,
        },
        "pul_cusp": {
            "raw": ser_pul_cusp,
            "rawdiff": ser_pul_cuspdiff,
            "kevdiff": ser_pul_cuspdiff_kev,
            "kevdiff_av": pul_cusp_hr_av,
            "kevdiff_std": pul_cusp_hr_std,
        },
        "diff": {
            "raw": None,
            "rawdiff": ged_cusp_corr,
            "kevdiff": ged_cusp_corr_kev,
            "kevdiff_av": ged_cusp_cor_hr_av,
            "kevdiff_std": ged_cusp_cor_hr_std,
        },
    }


def build_new_files(generated_path: str, period: str, run: str, data_type="phy"):
    """
    Generate and store resampled HDF files for a given data run and extract summary info.

    This function:

      - loads the original `.hdf` file for the specified `period` and `run`
      - extracts available keys from the HDF file
      - resamples all applicable time series data into multiple time intervals (10min, 60min)
      - stores each resampled dataset into a separate HDF file
      - extracts metadata from the 'info' key and saves it as a .yaml file

    Parameters
    ----------
    generated_path : str
        Root directory where the data is stored and where new files will be written.
    period : str
        Period (e.g. 'p03') used to construct paths.
    run : str
        Run (e.g. 'r001') used to construct paths.
    data_type : str
        Data type to load; default: 'phy'.
    """
    data_file = os.path.join(
        generated_path,
        "generated/plt/hit",
        data_type,
        period,
        run,
        f"l200-{period}-{run}-{data_type}-geds.hdf",
    )

    if not os.path.exists(data_file):
        utils.logger.debug(f"File not found: {data_file}. Exit here.")
        sys.exit()

    with h5py.File(data_file, "r") as f:
        my_keys = list(f.keys())

    info_dict = {"keys": my_keys}

    resampling_times = ["10min", "60min"]

    for idx, resample_unit in enumerate(resampling_times):
        new_file = os.path.join(
            generated_path,
            "generated/plt/hit",
            data_type,
            period,
            run,
            f"l200-{period}-{run}-{data_type}-geds-res_{resample_unit}.hdf",
        )
        # remove it if already exists so we can start again to append resampled data
        if os.path.exists(new_file):
            os.remove(new_file)

        for k in my_keys:
            if "info" in k:
                # do it once
                if idx == 0:
                    original_df = pd.read_hdf(data_file, key=k)
                    original_df = original_df.astype(str)
                    info_dict.update(
                        {
                            k: {
                                "subsystem": original_df.loc["subsystem", "Value"],
                                "unit": original_df.loc["unit", "Value"],
                                "label": original_df.loc["label", "Value"],
                                "event_type": original_df.loc["event_type", "Value"],
                                "lower_lim_var": original_df.loc[
                                    "lower_lim_var", "Value"
                                ],
                                "upper_lim_var": original_df.loc[
                                    "upper_lim_var", "Value"
                                ],
                                "lower_lim_abs": original_df.loc[
                                    "lower_lim_abs", "Value"
                                ],
                                "upper_lim_abs": original_df.loc[
                                    "upper_lim_abs", "Value"
                                ],
                            }
                        }
                    )
                continue

            original_df = pd.read_hdf(data_file, key=k)

            # mean dataframe is kept
            if "_mean" in k:
                original_df.to_hdf(new_file, key=k, mode="a")
                continue

            original_df.index = pd.to_datetime(original_df.index)
            # resample
            resampled_df = original_df.resample(resample_unit).mean()
            # substitute the original df with the resampled one
            original_df = resampled_df
            # append resampled data to the new file
            resampled_df.to_hdf(new_file, key=k, mode="a")

        if idx == 0:
            json_output = os.path.join(
                generated_path,
                "generated/plt/hit",
                data_type,
                period,
                run,
                f"l200-{period}-{run}-{data_type}-geds-info.yaml",
            )
            with open(json_output, "w") as file:
                json.dump(info_dict, file, indent=4)


def plot_time_series(
    auto_dir_path: str,
    phy_mtg_data: str,
    output_folder: str,
    data_type: str,
    period: str,
    runs: list,
    current_run: str,
    det_info: dict,
    save_pdf: bool,
    escale_val: float,
    last_checked: float | None,
    partition: bool,
    quadratic: bool,
    zoom: bool,
):
    """
    Generate and save time-series plots of calibration and monitoring data for germanium detectors across multiple runs.

    This function collects physics and calibration data from HDF5 monitoring files and visualizes stability over time.
    Channels with no pulser entries are automatically skipped.
    Corrections are applied to the gain if pulser data is available ('GED corrected'), otherwise uncorrected data is plotted.
    The plots are saved as pickled objects for later retrieval (eg. in the online Dashboard) and optionally as PDFs:

    - plots saved in shelve database files under ``<output_folder>/<period>/mtg/l200-<period>-phy-monitoring``;
    - if `save_pdf=True`, PDF copies saved under ``<output_folder>/<period>/mtg/pdf/st<string>/``.

    Parameters
    ----------
    auto_dir_path : str
        Path to tmp-auto public data files (eg /data2/public/prodenv/prod-blind/tmp-auto).
    phy_mtg_data : str
        Path to generated monitoring hdf files.
    output_folder : str
        Path to output folder.
    period : str
        Period to inspect.
    runs : list
        Available runs to inspect for a given period.
    current_run : str
        Run under inspection.
    det_info : dict
        Dictionary containing detector metadata.
    save_pdf : bool
        True if you want to save pdf files too; default: False.
    escale_val : float
        Energy scale at which evaluating the gain differences; default: 2039 keV (76Ge Qbb).
    last_checked : float | None
        Timestamp of the last check.
    partition : bool
        False if not partition data; default: False.
    quadratic : bool
        True if you want to plot the quadratic resolution too; default: False.
    zoom : bool
        True to zoom over y axis; default: False.
    """
    avail_runs = []
    for entry in runs:
        new_entry = entry.replace(",", "").replace("[", "").replace("]", "")
        avail_runs.append(new_entry)
    dataset = {period: avail_runs}
    period_list = list(dataset.keys())
    xlim_idx = 1
    fit_flag = "quadratic" if quadratic is True else "linear"

    detectors = det_info["detectors"]
    str_chns = det_info["str_chns"]
    usability_map_file = os.path.join(
        output_folder,
        period,
        current_run,
        f"l200-{period}-{current_run}-qcp_summary.yaml",
    )
    output = utils.load_yaml_or_default(usability_map_file, detectors)

    # skip detectors with no pulser entries
    no_puls_dets = utils.NO_PULS_DETS
    flag_expr = " or ".join(
        f'(channel == "{channel}" and period in {periods})'
        for channel, periods in no_puls_dets.items()
    )
    utils.logger.debug("...inspecting gain/bsln/etc time series")

    # gain over period
    for index_i in range(len(period_list)):
        period = period_list[index_i]
        run_list = dataset[period]

        (
            geds_df_cuspEmax_abs,
            geds_df_cuspEmax_abs_corr,
            puls_df_cuspEmax_abs,
        ) = get_dfs(phy_mtg_data, period, run_list, "Trapemax")
        geds_df_trapTmax, geds_df_tp0est, puls_df_trapTmax, puls_df_tp0est = (
            get_traptmax_tp0est(phy_mtg_data, period, run_list)
        )

        if (
            geds_df_cuspEmax_abs is None
            or geds_df_cuspEmax_abs_corr is None
            # no need to exit if pulser01ana does not exits, handled it properly now
            # or puls_df_cuspEmax_abs is None
        ):
            utils.logger.debug("Dataframes are None for %s!", period)
            continue

        # check if geds df is empty; if pulser is, means we do not apply any correction
        # (and thus geds_corr is also empty - the code will handle the case)
        if (
            geds_df_cuspEmax_abs.empty
            # or geds_df_cuspEmax_abs_corr.empty
            # or puls_df_cuspEmax_abs.empty
        ):
            utils.logger.debug("Dataframes are empty for %s!", period)
            continue

        dfs = [
            geds_df_cuspEmax_abs,
            geds_df_cuspEmax_abs_corr,
            puls_df_cuspEmax_abs,
            geds_df_trapTmax,
            geds_df_tp0est,
            puls_df_trapTmax,
            puls_df_tp0est,
        ]

        end_folder = os.path.join(
            output_folder,
            period,
            "mtg",
        )
        os.makedirs(end_folder, exist_ok=True)
        shelve_path = os.path.join(end_folder, f"l200-{period}-phy-monitoring")
        utils.logger.debug(f"...inspecting Gain over {period}")
        with shelve.open(shelve_path, "c", protocol=pickle.HIGHEST_PROTOCOL) as shelf:
            for plot_type in ["corr", "uncorr"]:
                for string, det_list in str_chns.items():
                    for channel_name in det_list:
                        channel = detectors[channel_name]["channel_str"]
                        rawid = detectors[channel_name]["daq_rawid"]
                        pos = detectors[channel_name]["position"]

                        resampling_time = "1h"  # if len(runs)>1 else "10T"
                        if rawid not in set(dfs[0].columns):
                            utils.logger.debug(
                                f"{channel} is not present in the dataframe!"
                            )
                            continue

                        pulser_data = get_pulser_data(
                            resampling_time,
                            period,
                            dfs,
                            rawid,
                            escale=escale_val,
                            variations=True,
                        )

                        fig, ax = plt.subplots(figsize=(12, 4))
                        pars_data = get_calib_pars(
                            auto_dir_path,
                            period,
                            run_list,
                            [channel, channel_name],
                            partition,
                            data_type,
                            escale=escale_val,
                            fit=fit_flag,
                        )

                        t0 = pars_data["run_start"]
                        if not eval(flag_expr):
                            if plot_type == "uncorr":
                                kevdiff = pulser_data["ged"]["kevdiff_av"]
                            else:
                                kevdiff = (
                                    pulser_data["ged"]["kevdiff_av"]
                                    if pulser_data["diff"]["kevdiff_av"] is None
                                    else pulser_data["diff"]["kevdiff_av"]
                                )

                            # PULS01ANA has a signal - we can correct GEDS energies for it!
                            if (
                                pulser_data["pul_cusp"]["kevdiff_av"] is not None
                                and plot_type == "corr"
                            ):
                                pul_cusp_av = pulser_data["pul_cusp"][
                                    "kevdiff_av"
                                ].values.astype(float)
                                diff_av = pulser_data["diff"][
                                    "kevdiff_av"
                                ].values.astype(float)
                                diff_std = pulser_data["diff"][
                                    "kevdiff_std"
                                ].values.astype(float)
                                x = pulser_data["diff"]["kevdiff_av"].index.values

                                plt.fill_between(
                                    x,
                                    diff_av - diff_std,
                                    diff_av + diff_std,
                                    color="k",
                                    alpha=0.2,
                                    label=r"±1$\sigma$",
                                )
                                plt.plot(x, pul_cusp_av, "C2", label="PULS01ANA")
                                plt.plot(x, diff_av, "C4", label="GED corrected")
                            else:
                                ged_av = pulser_data["ged"]["kevdiff_av"].values.astype(
                                    float
                                )
                                ged_std = pulser_data["ged"][
                                    "kevdiff_std"
                                ].values.astype(float)
                                x = pulser_data["ged"]["kevdiff_av"].index.values

                                plt.fill_between(
                                    x,
                                    ged_av - ged_std,
                                    ged_av + ged_std,
                                    color="k",
                                    alpha=0.2,
                                    label=r"±1$\sigma$",
                                )
                                plt.plot(
                                    x,
                                    ged_av,
                                    color="dodgerblue",
                                    label="GED uncorrected",
                                )

                        plt.plot(
                            pars_data["run_start"] - pd.Timedelta(hours=5),
                            pars_data["fep_diff"],
                            "kx",
                            label="FEP gain",
                        )
                        plt.plot(
                            pars_data["run_start"] - pd.Timedelta(hours=5),
                            pars_data["cal_const_diff"],
                            "rx",
                            label="cal. const. diff",
                        )

                        for ti in pars_data["run_start"]:
                            plt.axvline(ti, color="dimgrey", ls="--")

                        for i in range(len(t0)):
                            if i == len(pars_data["run_start"]) - 1:
                                plt.plot(
                                    [t0[i], t0[i] + pd.Timedelta(days=7)],
                                    [pars_data["res"][i] / 2, pars_data["res"][i] / 2],
                                    "b-",
                                )
                                plt.plot(
                                    [t0[i], t0[i] + pd.Timedelta(days=7)],
                                    [
                                        -pars_data["res"][i] / 2,
                                        -pars_data["res"][i] / 2,
                                    ],
                                    "b-",
                                )
                                if quadratic:
                                    plt.plot(
                                        [t0[i], t0[i] + pd.Timedelta(days=7)],
                                        [
                                            pars_data["res_quad"][i] / 2,
                                            pars_data["res_quad"][i] / 2,
                                        ],
                                        color="dodgerblue",
                                        linestyle="-",
                                    )
                                    plt.plot(
                                        [t0[i], t0[i] + pd.Timedelta(days=7)],
                                        [
                                            -pars_data["res_quad"][i] / 2,
                                            -pars_data["res_quad"][i] / 2,
                                        ],
                                        color="dodgerblue",
                                        linestyle="-",
                                    )
                            else:
                                plt.plot(
                                    [t0[i], t0[i + 1]],
                                    [pars_data["res"][i] / 2, pars_data["res"][i] / 2],
                                    "b-",
                                )
                                plt.plot(
                                    [t0[i], t0[i + 1]],
                                    [
                                        -pars_data["res"][i] / 2,
                                        -pars_data["res"][i] / 2,
                                    ],
                                    "b-",
                                )
                                if quadratic:
                                    plt.plot(
                                        [t0[i], t0[i + 1]],
                                        [
                                            pars_data["res_quad"][i] / 2,
                                            pars_data["res_quad"][i] / 2,
                                        ],
                                        color="dodgerblue",
                                        linestyle="-",
                                    )
                                    plt.plot(
                                        [t0[i], t0[i + 1]],
                                        [
                                            -pars_data["res_quad"][i] / 2,
                                            -pars_data["res_quad"][i] / 2,
                                        ],
                                        color="dodgerblue",
                                        linestyle="-",
                                    )

                            if str(pars_data["res"][i] / 2 * 1.1) != "nan" and i < len(
                                pars_data["res"]
                            ) - (xlim_idx - 1):
                                plt.text(
                                    t0[i],
                                    pars_data["res"][i] / 2 * 1.1,
                                    "{:.2f}".format(pars_data["res"][i]),
                                    color="b",
                                )

                            if quadratic:
                                if str(
                                    pars_data["res_quad"][i] / 2 * 1.5
                                ) != "nan" and i < len(pars_data["res"]) - (
                                    xlim_idx - 1
                                ):
                                    plt.text(
                                        t0[i],
                                        pars_data["res_quad"][i] / 2 * 1.5,
                                        "{:.2f}".format(pars_data["res_quad"][i]),
                                        color="dodgerblue",
                                    )

                        fig.suptitle(
                            f"period: {period} - string: {string} - position: {pos} - ged: {channel_name}"
                        )
                        plt.ylabel(r"Energy diff / keV")
                        plt.plot([0, 1], [0, 1], "b", label="Qbb FWHM keV lin.")
                        if quadratic:
                            plt.plot(
                                [1, 2],
                                [1, 2],
                                "dodgerblue",
                                label="Qbb FWHM keV quadr.",
                            )
<<<<<<< HEAD

                        if zoom:
                            if flag_expr:
                                plt.ylim(-3, 3)
                            else:
                                bound = np.average(
                                    pulser_data["ged"]["cusp_av"].dropna()
                                )
                                plt.ylim(-2.5 * bound, 2.5 * bound)
                        max_date = pulser_data["ged"]["kevdiff_av"].index.max()
                        time_difference = max_date.tz_localize(None) - t0[
                            -xlim_idx
                        ].tz_localize(None)
                        plt.xlim(
                            t0[0] - pd.Timedelta(hours=8),
                            t0[-xlim_idx] + time_difference * 1.5,
                        )  # pd.Timedelta(days=7))# --> change me to resize the width of the last run
                        plt.legend(loc="lower left")
                        plt.tight_layout()

                        if save_pdf:
                            mgt_folder = os.path.join(end_folder, "pdf", f"st{string}")
                            os.makedirs(mgt_folder, exist_ok=True)

                            pdf_name = os.path.join(
                                mgt_folder,
                                f"{period}_string{string}_pos{pos}_{channel_name}_{plot_type}_gain_shift.pdf",
                            )
                            plt.savefig(pdf_name)

                        # serialize+save the plot
                        serialized_plot = pickle.dumps(plt.gcf())
                        shelf[
                            f"{period}_string{string}_pos{pos}_{channel_name}_{plot_type}_gain_shift"
                        ] = serialized_plot
                        plt.close(fig)

=======

                        if zoom:
                            if flag_expr:
                                plt.ylim(-3, 3)
                            else:
                                bound = np.average(
                                    pulser_data["ged"]["cusp_av"].dropna()
                                )
                                plt.ylim(-2.5 * bound, 2.5 * bound)
                        max_date = pulser_data["ged"]["kevdiff_av"].index.max()
                        time_difference = max_date.tz_localize(None) - t0[
                            -xlim_idx
                        ].tz_localize(None)
                        plt.xlim(
                            t0[0] - pd.Timedelta(hours=8),
                            t0[-xlim_idx] + time_difference * 1.5,
                        )  # pd.Timedelta(days=7))# --> change me to resize the width of the last run
                        plt.legend(loc="lower left")
                        plt.tight_layout()

                        if save_pdf:
                            mgt_folder = os.path.join(end_folder, "pdf", f"st{string}")
                            os.makedirs(mgt_folder, exist_ok=True)

                            pdf_name = os.path.join(
                                mgt_folder,
                                f"{period}_string{string}_pos{pos}_{channel_name}_{plot_type}_gain_shift.pdf",
                            )
                            plt.savefig(pdf_name)

                        # serialize+save the plot
                        serialized_plot = pickle.dumps(plt.gcf())
                        shelf[
                            f"{period}_string{string}_pos{pos}_{channel_name}_{plot_type}_gain_shift"
                        ] = serialized_plot
                        plt.close(fig)

>>>>>>> 7a415a91
                        # structure of pickle files:
                        #  - p08_string1_pos1_V02160A_param
                        #  - p08_string1_pos2_V02160B_param
                        #  - ...

    # parameters (bsln, gain, ...) variations over run
    info = utils.MTG_PLOT_INFO
    results = {}

    for inspected_parameter in ["Baseline", "Trapemax", "TrapemaxCtcCal", "BlStd"]:
        escale_par = escale_val if inspected_parameter == "TrapemaxCtcCal" else 1
        results.update({inspected_parameter: {}})

        for index_i in range(len(period_list)):
            period = period_list[index_i]

            (
                geds_df_cuspEmax_abs,
                geds_df_cuspEmax_abs_corr,
                puls_df_cuspEmax_abs,
            ) = get_dfs(phy_mtg_data, period, [current_run], inspected_parameter)
            geds_df_trapTmax, geds_df_tp0est, puls_df_trapTmax, puls_df_tp0est = (
                get_traptmax_tp0est(phy_mtg_data, period, [current_run])
            )

            if (
                geds_df_cuspEmax_abs is None
                or geds_df_cuspEmax_abs_corr is None
                # no need to exit if pulser01ana does not exits, handled it properly now
                # or puls_df_cuspEmax_abs is None
            ):
                utils.logger.debug(
                    "Dataframes are None for %s-%s!", period, current_run
                )
                continue
            if geds_df_cuspEmax_abs.empty:
                utils.logger.debug(
                    "Dataframes are empty for %s-%s!", period, current_run
                )
                continue
            dfs = [
                geds_df_cuspEmax_abs,
                geds_df_cuspEmax_abs_corr,
                puls_df_cuspEmax_abs,
                geds_df_trapTmax,
                geds_df_tp0est,
                puls_df_trapTmax,
                puls_df_tp0est,
            ]

            end_folder = os.path.join(
                output_folder,
                period,
                current_run,
                "mtg",
            )
            os.makedirs(end_folder, exist_ok=True)
            shelve_path = os.path.join(
                end_folder,
                f"l200-{period}-{current_run}-phy-monitoring",
            )
            utils.logger.debug(
                f"...inspecting {inspected_parameter} over {current_run}"
            )

            with shelve.open(
                shelve_path, "c", protocol=pickle.HIGHEST_PROTOCOL
            ) as shelf:
                for string, det_list in str_chns.items():
                    for channel_name in det_list:
                        channel = detectors[channel_name]["channel_str"]
                        rawid = detectors[channel_name]["daq_rawid"]
                        pos = detectors[channel_name]["position"]

                        resampling_time = "1h"
                        if rawid not in set(dfs[0].columns):
                            utils.logger.debug(
                                f"{channel} is not present in the dataframe!"
                            )
                            continue

                        pulser_data = get_pulser_data(
                            resampling_time,
                            period,
                            dfs,
                            rawid,
                            escale=escale_par,
                            variations=info[inspected_parameter]["percentage"],
                        )

                        fig, ax = plt.subplots(figsize=(12, 4))
                        pars_data = get_calib_pars(
                            auto_dir_path,
                            period,
                            [current_run],
                            [channel, channel_name],
                            partition,
                            data_type,
                            escale=escale_par,
                            fit=fit_flag,
                        )
                        threshold = (
                            [pars_data["res"][0], pars_data["res"][0]]
                            if inspected_parameter == "TrapemaxCtcCal"
                            else info[inspected_parameter]["limits"]
                        )

                        t0 = pars_data["run_start"]
                        if not eval(flag_expr):
                            kevdiff = (
                                pulser_data["ged"]["kevdiff_av"]
                                if pulser_data["diff"]["kevdiff_av"] is None
                                else pulser_data["diff"]["kevdiff_av"]
                            )

                            # check threshold and update YAML summary file
                            utils.check_threshold(
                                kevdiff,
                                channel_name,
                                last_checked,
                                t0,
                                threshold,
                                info[inspected_parameter]["title"],
                                output,
                            )

                            # PULS01ANA has a signal - we can correct GEDS energies for it!
                            # only in the case of energy parameters
                            if (
                                pulser_data["pul_cusp"]["kevdiff_av"] is not None
                                and inspected_parameter == "TrapemaxCtcCal"
                            ):
                                pul_cusp_av = pulser_data["pul_cusp"][
                                    "kevdiff_av"
                                ].values.astype(float)
                                diff_av = pulser_data["diff"][
                                    "kevdiff_av"
                                ].values.astype(float)
                                diff_std = pulser_data["diff"][
                                    "kevdiff_std"
                                ].values.astype(float)
                                x = pulser_data["diff"]["kevdiff_av"].index.values

                                plt.plot(x, pul_cusp_av, "C2", label="PULS01ANA")
                                plt.plot(x, diff_av, "C4", label="GED corrected")
                                plt.fill_between(
                                    x,
                                    diff_av - diff_std,
                                    diff_av + diff_std,
                                    color="k",
                                    alpha=0.2,
                                    label=r"±1$\sigma$",
                                )

                                results[inspected_parameter].update(
                                    {channel_name: pul_cusp_av.values.astype(float)}
                                )
                            # else, no correction is applied
                            else:
                                if (
                                    info[inspected_parameter]["percentage"] is True
                                    and float(escale_par) == 1.0
                                ):
                                    pulser_data["ged"]["kevdiff_av"] *= 100
                                    pulser_data["ged"]["kevdiff_std"] *= 100

                                vals_av = pulser_data["ged"][
                                    "kevdiff_av"
                                ].values.astype(float)
                                vals_std = pulser_data["ged"][
                                    "kevdiff_std"
                                ].values.astype(float)
                                x = pulser_data["ged"]["kevdiff_av"].index.values

                                plt.plot(
                                    x,
                                    vals_av,
                                    color=info[inspected_parameter]["colors"][0],
                                    label="GED uncorrected",
                                )
                                plt.fill_between(
                                    x,
                                    vals_av - vals_std,
                                    vals_av + vals_std,
                                    color="k",
                                    alpha=0.2,
                                    label=r"±1$\sigma$",
                                )

                                results[inspected_parameter].update(
                                    {
                                        channel_name: pulser_data["ged"][
                                            "kevdiff_av"
                                        ].values.astype(float)
                                    }
                                )

                        # plot resolution only for the energy parameters
                        if inspected_parameter == "TrapemaxCtcCal":
                            plt.plot(
                                [t0[0], t0[0] + pd.Timedelta(days=7)],
                                [pars_data["res"][0] / 2, pars_data["res"][0] / 2],
                                color=info[inspected_parameter]["colors"][1],
                                ls="-",
                            )
                            plt.plot(
                                [t0[0], t0[0] + pd.Timedelta(days=7)],
                                [-pars_data["res"][0] / 2, -pars_data["res"][0] / 2],
                                color=info[inspected_parameter]["colors"][1],
                                ls="-",
                            )

                            if str(pars_data["res"][0] / 2 * 1.1) != "nan" and 0 < len(
                                pars_data["res"]
                            ) - (xlim_idx - 1):
                                plt.text(
                                    t0[0],
                                    pars_data["res"][0] / 2 * 1.1,
                                    "{:.2f}".format(pars_data["res"][0]),
                                    color=info[inspected_parameter]["colors"][1],
                                )
                            plt.plot(
                                [0, 1],
                                [0, 1],
                                color=info[inspected_parameter]["colors"][1],
                                label="Qbb FWHM keV lin.",
                            )
                        else:
                            if info[inspected_parameter]["limits"][1] is not None:
                                plt.plot(
                                    [t0[0], t0[0] + pd.Timedelta(days=7)],
                                    [
                                        info[inspected_parameter]["limits"][1],
                                        info[inspected_parameter]["limits"][1],
                                    ],
                                    color=info[inspected_parameter]["colors"][1],
                                    ls="-",
                                )
                            if info[inspected_parameter]["limits"][0] is not None:
                                plt.plot(
                                    [t0[0], t0[0] + pd.Timedelta(days=7)],
                                    [
                                        info[inspected_parameter]["limits"][0],
                                        info[inspected_parameter]["limits"][0],
                                    ],
                                    color=info[inspected_parameter]["colors"][1],
                                    ls="-",
                                )

                        plt.ylabel(info[inspected_parameter]["ylabel"])
                        fig.suptitle(
                            f"period: {period} - string: {string} - position: {pos} - ged: {channel_name}"
                        )

                        if zoom is True:
                            bound = np.average(
                                pulser_data["ged"]["kevdiff_std"].dropna()
                            )
                            plt.ylim(-3.5 * bound, 3.5 * bound)

                        max_date = pulser_data["ged"]["kevdiff_av"].index.max()
                        time_difference = max_date.tz_localize(None) - t0[
                            -xlim_idx
                        ].tz_localize(None)
                        plt.xlim(
                            t0[0] - pd.Timedelta(hours=0.5),
                            t0[-xlim_idx] + time_difference * 1.1,
                        )
                        plt.legend(loc="lower left")
                        plt.tight_layout()

                        if save_pdf:
                            mgt_folder = os.path.join(end_folder, "pdf", f"st{string}")
                            os.makedirs(mgt_folder, exist_ok=True)

                            pdf_name = os.path.join(
                                mgt_folder,
                                f"{period}_{current_run}_string{string}_pos{pos}_{channel_name}_{inspected_parameter}.pdf",
                            )
                            plt.savefig(pdf_name)

                        # serialize+save the plot
                        serialized_plot = pickle.dumps(plt.gcf())
                        shelf[
                            f"{period}_{current_run}_string{string}_pos{pos}_{channel_name}_{inspected_parameter}"
                        ] = serialized_plot
                        plt.close(fig)

    with open(usability_map_file, "w") as f:
        yaml.dump(output, f)

    return results<|MERGE_RESOLUTION|>--- conflicted
+++ resolved
@@ -124,23 +124,17 @@
                 axes = axes.flatten()
 
                 for i, det in enumerate(det_list):
-<<<<<<< HEAD
-=======
                     if det not in det_info["detectors"]:
                         continue
->>>>>>> 7a415a91
                     if not det_info["detectors"][det]["processable"]:
                         continue
 
                     ax = axes[i]
                     ch = det_info["detectors"][det]["daq_rawid"]
-<<<<<<< HEAD
-=======
                     # not processed detectors
                     if ch not in df_All.keys(): 
                         continue
                         
->>>>>>> 7a415a91
                     vals_all = df_All[ch].values
                     vals_pulser = df_IsPulser[ch].values
                     vals_bsln = df_IsBsln[ch].values
@@ -2459,7 +2453,6 @@
                                 "dodgerblue",
                                 label="Qbb FWHM keV quadr.",
                             )
-<<<<<<< HEAD
 
                         if zoom:
                             if flag_expr:
@@ -2497,45 +2490,6 @@
                         ] = serialized_plot
                         plt.close(fig)
 
-=======
-
-                        if zoom:
-                            if flag_expr:
-                                plt.ylim(-3, 3)
-                            else:
-                                bound = np.average(
-                                    pulser_data["ged"]["cusp_av"].dropna()
-                                )
-                                plt.ylim(-2.5 * bound, 2.5 * bound)
-                        max_date = pulser_data["ged"]["kevdiff_av"].index.max()
-                        time_difference = max_date.tz_localize(None) - t0[
-                            -xlim_idx
-                        ].tz_localize(None)
-                        plt.xlim(
-                            t0[0] - pd.Timedelta(hours=8),
-                            t0[-xlim_idx] + time_difference * 1.5,
-                        )  # pd.Timedelta(days=7))# --> change me to resize the width of the last run
-                        plt.legend(loc="lower left")
-                        plt.tight_layout()
-
-                        if save_pdf:
-                            mgt_folder = os.path.join(end_folder, "pdf", f"st{string}")
-                            os.makedirs(mgt_folder, exist_ok=True)
-
-                            pdf_name = os.path.join(
-                                mgt_folder,
-                                f"{period}_string{string}_pos{pos}_{channel_name}_{plot_type}_gain_shift.pdf",
-                            )
-                            plt.savefig(pdf_name)
-
-                        # serialize+save the plot
-                        serialized_plot = pickle.dumps(plt.gcf())
-                        shelf[
-                            f"{period}_string{string}_pos{pos}_{channel_name}_{plot_type}_gain_shift"
-                        ] = serialized_plot
-                        plt.close(fig)
-
->>>>>>> 7a415a91
                         # structure of pickle files:
                         #  - p08_string1_pos1_V02160A_param
                         #  - p08_string1_pos2_V02160B_param
