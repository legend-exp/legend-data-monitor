--- conflicted
+++ resolved
@@ -14,27 +14,14 @@
     # check validity
     valid = utils.check_plot_settings(config)
     if not valid:
-<<<<<<< HEAD
-=======
-        return
-
-    # create output folders for plots
-    output_paths = utils.make_output_paths(config)
-    if not output_paths:
->>>>>>> b5208d04
         return
 
     # -------------------------------------------------------------------------
     # Define PDF file basename
     # -------------------------------------------------------------------------
 
-<<<<<<< HEAD
     # Format: l200-p02-{run}-{data_type} or l200-p02-timestamp1_timestamp2-{data_type}
     # One file for all subsystems
-=======
-    # Format: l200_p02_phy_timestamp1_timestamp2
-    # later subsystem name will be added e.g. l200-p02-phy-timestamp1_timestamp2_geds.pdf
->>>>>>> b5208d04
 
     try:
         data_types = (
@@ -42,41 +29,24 @@
             if isinstance(config["dataset"]["type"], str)
             else config["dataset"]["type"]
         )
-<<<<<<< HEAD
 
         plt_basename = "{}-{}-".format(
             config["dataset"]["experiment"].lower(),
             config["dataset"]["period"],
-=======
-        pdf_basename = "{}_{}_{}_".format(
-            config["dataset"]["experiment"],
-            config["dataset"]["period"],
-            "_".join(data_types),
->>>>>>> b5208d04
         )
     except (KeyError, TypeError):
         # means something about dataset is wrong -> print Subsystem.get_data doc
         utils.logger.error(
-<<<<<<< HEAD
             "\033[91mSomething is missing or wrong in your 'dataset' field of the config. You can see the format here under 'dataset=':\033[0m"
         )
         utils.logger.info("\033[91m%s\033[0m", subsystem.Subsystem.get_data.__doc__)
         return
 
-=======
-            "Something is missing or wrong in your 'dataset' field of the config. You can see the format here under 'dataset=':"
-        )
-        utils.logger.error(subsystem.Subsystem.get_data.__doc__)
-        return
-
-    # dict of format {'timestamp/run': <timerange> } where <timerange> is either a dict {'start': ..., or 'end': ...}, or a list
->>>>>>> b5208d04
     user_time_range = utils.get_query_timerange(dataset=config["dataset"])
     # will be returned as None if something is wrong, and print an error message
     if not user_time_range:
         return
 
-<<<<<<< HEAD
     # create output folders for plots
     output_paths = utils.make_output_paths(config, user_time_range)
     if not output_paths:
@@ -86,22 +56,6 @@
     plt_basename += utils.get_time_name(user_time_range)
     plt_path = output_paths + plt_basename
     plt_path += "-{}".format("_".join(data_types))
-=======
-    # we don't care here about the time keyword timestamp/run -> just get the value
-    user_time_range = list(user_time_range.values())[0]
-
-    name_time = (
-        [user_time_range["start"], user_time_range["end"]]
-        if "start" in user_time_range
-        else user_time_range
-    )
-    pdf_basename += "-".join(name_time)
-
-    # --- define PDF base path
-    # path/to/output/pdf_files/par_vs_time/l200-p02-...
-    # ! currently using par_vs_time path even though saving full subsystem plots there
-    pdf_basepath = os.path.join(output_paths["pdf_files"], "par_vs_time", pdf_basename)
->>>>>>> b5208d04
 
     # -------------------------------------------------------------------------
     # Get pulser first - needed to flag pulser events
@@ -142,31 +96,13 @@
         # make subsystem plots
         # -------------------------------------------------------------------------
 
-<<<<<<< HEAD
         # - set up log file for each system
         # file handler
         file_handler = utils.logging.FileHandler(plt_path + "_" + system + ".log")
-=======
-        # - currently one PDF file per subsystem, even though path to par_vs_time
-        pdf_path = pdf_basepath + "_" + system + ".pdf"
-
-        # - set up log file
-        # file handler
-        file_handler = utils.logging.FileHandler(pdf_basepath + "_" + system + ".log")
->>>>>>> b5208d04
         file_handler.setLevel(utils.logging.DEBUG)
         # add to logger
         utils.logger.addHandler(file_handler)
 
-<<<<<<< HEAD
         plotting.make_subsystem_plots(
             subsystems[system], config["subsystems"][system], plt_path
-=======
-        # -------------------------------------------------------------------------
-
-        plotting.make_subsystem_plots(
-            subsystems[system], config["subsystems"][system], pdf_path
->>>>>>> b5208d04
-        )
-
-    utils.logger.info("D O N E")+        )