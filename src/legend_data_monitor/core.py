--- conflicted
+++ resolved
@@ -213,35 +213,10 @@
             # get data for these parameters and dataset range
             subsystems[system].get_data(parameters)
 
-<<<<<<< HEAD
-        # load also aux channel if necessary, and add it to the already existing df
-        for plot in config["subsystems"][system].keys():
-            subsystems[system].include_aux(config["subsystems"][system][plot]["parameters"], config["dataset"], config["subsystems"][system][plot], "pulser01ana")
-        
-        utils.logger.debug(subsystems[system].data)
-
-        # -------------------------------------------------------------------------
-        # flag events
-        # -------------------------------------------------------------------------
-        # flag pulser events for future parameter data selection
-        subsystems[system].flag_pulser_events(subsystems["pulser"])
-        # flag FC baseline events for future parameter data selection
-        subsystems[system].flag_fcbsln_events(subsystems["FCbsln"])
-        # flag muon events for future parameter data selection
-        subsystems[system].flag_muon_events(subsystems["muon"])
-
-        # remove timestamps for given detectors (moved here cause otherwise timestamps for flagging don't match)
-        subsystems[system].remove_timestamps(utils.REMOVE_KEYS)
-        utils.logger.debug(subsystems[system].data)
-=======
             # load also aux channel if necessary, and add it to the already existing df
             for plot in config["subsystems"][system].keys():
-                subsystems[system].include_aux(
-                    params=config["subsystems"][system][plot]["parameters"],
-                    dataset=config["dataset"],
-                    plot=config["subsystems"][system][plot],
-                )
-
+                subsystems[system].include_aux(config["subsystems"][system][plot]["parameters"], config["dataset"], config["subsystems"][system][plot], "pulser01ana")
+            
             utils.logger.debug(subsystems[system].data)
 
             # -------------------------------------------------------------------------
@@ -249,15 +224,14 @@
             # -------------------------------------------------------------------------
             # flag pulser events for future parameter data selection
             subsystems[system].flag_pulser_events(subsystems["pulser"])
-            # flag FC baseline events
-            subsystems[system].flag_fcbsln_events(subsystems["FC_bsln"])
-            # flag muon events
+            # flag FC baseline events for future parameter data selection
+            subsystems[system].flag_fcbsln_events(subsystems["FCbsln"])
+            # flag muon events for future parameter data selection
             subsystems[system].flag_muon_events(subsystems["muon"])
 
             # remove timestamps for given detectors (moved here cause otherwise timestamps for flagging don't match)
             subsystems[system].remove_timestamps(utils.REMOVE_KEYS)
             utils.logger.debug(subsystems[system].data)
->>>>>>> 9fbef9bc
 
         # -------------------------------------------------------------------------
         # make subsystem plots
