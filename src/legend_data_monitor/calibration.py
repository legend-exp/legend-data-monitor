import glob
import os
import pickle
import shelve

import matplotlib
import matplotlib.pyplot as plt
import numpy as np
import pandas as pd
import yaml
from lgdo import lh5

from . import monitoring, utils

# -------------------------------------------------------------------------

IPython_default = plt.rcParams.copy()
SMALL_SIZE = 8

plt.rc("font", size=SMALL_SIZE)
plt.rc("axes", titlesize=SMALL_SIZE)
plt.rc("axes", labelsize=SMALL_SIZE)
plt.rc("xtick", labelsize=SMALL_SIZE)
plt.rc("ytick", labelsize=SMALL_SIZE)
plt.rc("legend", fontsize=SMALL_SIZE)
plt.rc("figure", titlesize=SMALL_SIZE)

matplotlib.rcParams["mathtext.fontset"] = "stix"

plt.rc("axes", facecolor="white", edgecolor="black", axisbelow=True, grid=True)

# -------------------------------------------------------------------------


def load_fit_pars_from_yaml(
    pars_files_list: list, detectors_list: list, detectors_name: list, avail_runs: list
):
    """
    Load detector data from YAML files and return directly as a dict.

    Parameters
    ----------
    pars_files_list : list
        List of file paths to YAML parameter files.
    detectors_list : list
        List of detector raw IDs (eg. 'ch1104000') to extract data for.
    detectors_name : list
        List of detector names (eg. 'V11925A') to extract data for.
    avail_runs : list or None
        Available runs to inspect (e.g. [4, 5, 6]); if None, keep all.

    Returns
    -------
    dict
        {
          "V11925A": {
              "r004": {"mean": ..., "mean_err": ..., "sigma": ..., "sigma_err": ...},
              "r005": {...},
              ...
          },
          "V11925B": {
              "r004": {...},
              ...
          }
        }
    """
    results = {}

    for file_path in pars_files_list:
        if "old" in file_path.split("/")[-2]:
            continue

        run_idx = int(file_path.split("/")[-2].split("r")[-1])
        run_str = f"r{run_idx:03d}"
        if run_str not in avail_runs:
            continue

        run_data = utils.read_json_or_yaml(file_path)
        time = file_path.split("-")[-2]

        for idx, det in enumerate(detectors_list):
            det_key = det if det in run_data else detectors_name[idx]

            pars = utils.deep_get(
                run_data or {}, [det_key, "results", "aoe", "1000-1300keV", time], {}
            )

            results.setdefault(detectors_name[idx], {})[run_str] = {
                "mean": pars.get("mean"),
                "mean_err": pars.get("mean_err"),
                "sigma": pars.get("sigma"),
                "sigma_err": pars.get("sigma_err"),
            }

    return results or None


def evaluate_psd_performance(
    mean_vals: list, sigma_vals: list, run_labels: list, current_run: str, det_name: str
):
    """Evaluate PSD performance metrics: slow shifts and sudden shifts and return a dict with evaluation results."""
    results = {}

    # check prerequisites
    if not (len(mean_vals) == len(sigma_vals) == len(run_labels)):
        results["status"] = None
        return results
    valid_idx = next((i for i, v in enumerate(mean_vals) if not np.isnan(v)), None)

    # handle case where all sigma_vals are NaN
    if all(np.isnan(sigma_vals)):
        sigma_avg = np.nan
    else:
        sigma_avg = np.nanmean(sigma_vals)

    if valid_idx is None or np.isnan(sigma_avg) or sigma_avg == 0:
        results["status"] = None
        results["slow_shift_fail_runs"] = []
        results["sudden_shift_fail_runs"] = []
        results["slow_shifts"] = []
        results["sudden_shifts"] = []
        return results

    # SLOW shifts
    slow_shifts = [float((v - mean_vals[valid_idx]) / sigma_avg) for v in mean_vals]

    slow_shift_fail_runs = []
    for i, z in enumerate(slow_shifts):
        if run_labels[i] != current_run:
            continue

        # If fit pars from yaml are missinng -> fail
        if np.isnan(mean_vals[i]) or np.isnan(sigma_vals[i]) or sigma_vals[i] == 0:
            slow_shift_fail_runs.append(run_labels[i])
            continue

        # Slow shift threshold
        if abs(z) > 0.5:
            slow_shift_fail_runs.append(run_labels[i])
    slow_shift_failed = bool(slow_shift_fail_runs)

    # SUDDEN shifts
<<<<<<< HEAD
    # Fix first entry to 0 (if present), else NaN
    if np.isnan(mean_vals[0]) or np.isnan(sigma_vals[0]) or sigma_vals[0] == 0:
        sudden_shifts = [float("nan")]
    else:
        sudden_shifts = [0.0]
    # Backward logic
    for i in range(1, len(mean_vals)):
        mu_curr = mean_vals[i]
        mu_prev = mean_vals[i - 1]
        sigma_curr = sigma_vals[i]

        if (
            np.isnan(mu_curr)
            or np.isnan(mu_prev)
            or np.isnan(sigma_curr)
            or sigma_curr == 0
        ):
            sudden_shifts.append(float("nan"))
=======
    # to do: fix 0 as first entry for sudden shifts
    sudden_shifts = []
    for i in range(len(mean_vals) - 1):
        v1, v2, s = mean_vals[i], mean_vals[i + 1], sigma_vals[i]
        if np.isnan(v1) or np.isnan(v2) or np.isnan(s) or s == 0:
            sudden_shifts.append(np.nan)
>>>>>>> 7a415a91
        else:
            val = abs(mu_curr - mu_prev) / sigma_curr
            sudden_shifts.append(float(val))

    sudden_shift_fail_runs = []
    for i, z in enumerate(sudden_shifts):
        if run_labels[i] != current_run:
            continue

        # If fit pars from yaml are missinng -> fail
        if np.isnan(mean_vals[i]) or np.isnan(sigma_vals[i]) or sigma_vals[i] == 0:
            sudden_shift_fail_runs.append(run_labels[i])
            continue

        # Slow shift threshold (if z is NaN here, PREVIOUS run was missing - let that PASS)
        if not np.isnan(z) and z > 0.25:
            sudden_shift_fail_runs.append(run_labels[i])

    sudden_shift_failed = bool(sudden_shift_fail_runs)

    status = False
    if not slow_shift_failed and not sudden_shift_failed:
        status = True

    results["status"] = status
    results["slow_shift_fail_runs"] = slow_shift_fail_runs
    results["sudden_shift_fail_runs"] = sudden_shift_fail_runs
    results["slow_shifts"] = slow_shifts
    results["sudden_shifts"] = sudden_shifts

    return results


def evaluate_psd_usability_and_plot(
    period: str,
    current_run: str,
    fit_results_cal: dict,
    det_name: str,
    location,
    output_dir: str,
    psd_data: dict,
    save_pdf: bool,
):
    """Plot PSD stability results across runs, evaluate performance, and save both plot and evaluation summary."""
    run_labels = sorted(fit_results_cal.keys())
    run_positions = list(range(len(run_labels)))

    # extract values
    mean_vals = utils.none_to_nan([fit_results_cal[r]["mean"] for r in run_labels])
    mean_errs = utils.none_to_nan([fit_results_cal[r]["mean_err"] for r in run_labels])
    sigma_vals = utils.none_to_nan([fit_results_cal[r]["sigma"] for r in run_labels])
    sigma_errs = utils.none_to_nan(
        [fit_results_cal[r]["sigma_err"] for r in run_labels]
    )

    # Evaluate performance
    eval_result = evaluate_psd_performance(
        mean_vals, sigma_vals, run_labels, current_run, det_name
    )
    # if all nan entries, comment and exit
    if eval_result["status"] is None:
        return

    fig, axs = plt.subplots(2, 2, figsize=(15, 9), sharex=True)
    (ax1, ax3), (ax2, ax4) = axs

    # Mean stability
    mean_avg, mean_std = np.nanmean(mean_vals), np.nanstd(mean_vals)
    ax1.errorbar(
        run_positions,
        mean_vals,
        yerr=mean_errs,
        fmt="s",
        color="blue",
        capsize=4,
        label=r"$\mu_i$",
    )
    ax1.axhline(
        mean_avg,
        linestyle="--",
        color="steelblue",
        label=rf"$\bar{{\mu}} = {mean_avg:.5f}$",
    )
    ax1.fill_between(
        run_positions,
        mean_avg - mean_std,
        mean_avg + mean_std,
        color="steelblue",
        alpha=0.2,
        label="±1 std dev",
    )
    ax1.set_ylabel("Mean stability")
    ax1.grid(True, alpha=0.3)
    ax1.legend(fontsize=12)

    # Sigma stability
    sigma_avg, sigma_std = np.nanmean(sigma_vals), np.nanstd(sigma_vals)
    ax2.errorbar(
        run_positions,
        sigma_vals,
        yerr=sigma_errs,
        fmt="s",
        color="darkorange",
        capsize=4,
        label=r"$\sigma_i$",
    )
    ax2.axhline(
        sigma_avg,
        linestyle="--",
        color="peru",
        label=rf"$\bar{{\sigma}} = {sigma_avg:.5f}$",
    )
    ax2.fill_between(
        run_positions,
        sigma_avg - sigma_std,
        sigma_avg + sigma_std,
        color="peru",
        alpha=0.2,
        label="±1 std dev",
    )
    ax2.set_ylabel("Sigma stability")
    ax2.set_xlabel("Run")
    ax2.grid(True, alpha=0.3)
    ax2.legend(fontsize=12)

    # Slow shifts
    ax3.plot(
        run_positions,
        eval_result["slow_shifts"],
        marker="^",
        markersize=10,
        linestyle="-",
        color="darkorchid",
        label="Slow shifts",
    )
    ax3.axhline(0, color="black", linestyle="--")
    ax3.axhline(0.5, color="crimson", linestyle="--")
    ax3.axhline(-0.5, color="crimson", linestyle="--")
    ax3.set_ylabel(r"$(\mu_i - \mu_0)/\bar{\sigma}$")
    ax3.grid(True, alpha=0.3)
    ax3.legend(loc="upper left", bbox_to_anchor=(0, 0.95), fontsize=12)

    # Sudden shifts
    y = np.array(eval_result["sudden_shifts"])
    x = np.array(run_positions)
    ax4.plot(
        x,
        y,
        marker="^",
        markersize=10,
        linestyle="-",
        color="green",
        label="Sudden shifts",
    )
    ax4.axhline(0, color="black", linestyle="--")
    ax4.axhline(0.25, color="crimson", linestyle="--")
    ax4.set_ylabel(r"$|(\mu_{i}-\mu_{i-1})/\sigma_i|$")
    ax4.set_xlabel("Run")
    ax4.grid(True, alpha=0.3)
    ax4.legend(loc="upper left", bbox_to_anchor=(0, 0.95), fontsize=12)

    for ax in axs.flatten():
        ax.set_xticks(run_positions)
        ax.set_xticklabels(run_labels, rotation=0)

    fig.suptitle(det_name, fontsize=16)
    plt.tight_layout(rect=[0, 0.03, 1, 0.95])

    output_dir = os.path.join(output_dir, "mtg")

    if save_pdf:
        pdf_folder = os.path.join(output_dir, "pdf", f"st{location[0]}")
        os.makedirs(pdf_folder, exist_ok=True)
        plt.savefig(
            os.path.join(
                pdf_folder,
                f"{period}_string{location[0]}_pos{location[1]}_{det_name}_PSDusability.pdf",
            ),
            bbox_inches="tight",
        )

    # store the serialized plot in a shelve object under key
    serialized_plot = pickle.dumps(plt.gcf())
    with shelve.open(
        os.path.join(
            output_dir,
            f"l200-{period}-cal-monitoring",
        ),
        "c",
        protocol=pickle.HIGHEST_PROTOCOL,
    ) as shelf:
        shelf[
            f"{period}_string{location[0]}_pos{location[1]}_{det_name}_PSDusability"
        ] = serialized_plot

    plt.close()

    # supdate psd status
    utils.update_evaluation_in_memory(
        psd_data, det_name, "cal", "PSD", eval_result["status"]
    )


def check_psd(
    auto_dir_path: str,
    cal_path: str,
    pars_files_list: list,
    output_dir: str,
    period: str,
    current_run: str,
    det_info: dict,
    save_pdf: bool,
):
    """
    Evaluate the PSD usability for a set of detectors based on calibration results; save results in a YAML summary file; plot per-detector PSD stability data and store them as shelve file (and pdf if wanted).

    Parameters
    ----------
    auto_dir_path : str
        Path to tmp-auto public data files (eg /data2/public/prodenv/prod-blind/tmp-auto).
    cal_path : str
        Path to the directory containing calibration runs (eg /data2/public/prodenv/prod-blind/tmp-auto/generated/par/<tier>/cal/<period>).
    pars_files_list : list
        List of YAML/JSON files containing results for each calibration run.
    output_dir : str
        Path to output folder where the output summary YAML and plots will be stored.
    period : str
        Period to inspect.
    current_run : str
        Run to inspect.
    det_info : dict
        Dictionary containing detector metadata.
    save_pdf : bool
        True if you want to save pdf files too; default: False.
    """
    if not any(current_run in file for file in pars_files_list):
        utils.logger.debug(
            f"...no calibration files found for run {current_run}. Exiting."
        )
        return

    # create the folder and parents if missing - for the moment, we store it under the 'phy' folder
    output_dir_run = os.path.join(output_dir, period, current_run)
    os.makedirs(os.path.join(output_dir_run, "mtg"), exist_ok=True)

    # Load existing data once (or start empty)
    usability_map_file = os.path.join(
        output_dir_run, f"l200-{period}-{current_run}-qcp_summary.yaml"
    )

    detectors_name = list(det_info["detectors"].keys())
    detectors_list = [det_info["detectors"][d]["channel_str"] for d in detectors_name]
    locations_list = [
        (det_info["detectors"][d]["string"], det_info["detectors"][d]["position"])
        for d in detectors_name
    ]

    psd_data = utils.load_yaml_or_default(usability_map_file, det_info["detectors"])

    cal_runs = sorted(os.listdir(cal_path))
    if len(cal_runs) == 1:
        utils.logger.debug(
            "Only one available calibration run. Save all entries as None and exit."
        )
        for det_name in detectors_name:
            utils.update_evaluation_in_memory(psd_data, det_name, "cal", "PSD", None)

        with open(usability_map_file, "w") as f:
            yaml.dump(psd_data, f, sort_keys=False)

        return

    # retrieve all dets info
    cal_psd_info = load_fit_pars_from_yaml(
        pars_files_list, detectors_list, detectors_name, cal_runs
    )
    if cal_psd_info is None:
        utils.logger.debug("...no data are available at the moment")
        return

    # inspect one single det: plot+saving
    utils.logger.debug("...inspecting PSD stability in cal runs")
    for idx, det_name in enumerate(detectors_name):
        evaluate_psd_usability_and_plot(
            period,
            current_run,
            cal_psd_info[det_name],
            det_name,
            locations_list[idx],
            os.path.join(output_dir, period),
            psd_data,
            save_pdf,
        )

    with open(usability_map_file, "w") as f:
        yaml.dump(psd_data, f, sort_keys=False)


def fep_gain_variation(
    period: str,
    run: str,
    pars: dict,
    chmap: dict,
    timestamps: np.ndarray,
    values: np.ndarray,
    output_dir: str,
    save_pdf: bool,
    shelf: shelve.Shelf,
):
    """
    Compute and plot FEP gain variation for a single detector; optional pdf saving; store a serialized plot in a shelve object.

    Parameters
    ----------
    period : str
        Period to inspect.
    run : str
        Run to inspect.
    pars : dict
        Calibration results dictionary for a given detector.
    chmap : dict
        Dictionary with detector info, must include 'name', 'string', 'position'.
    timestamps : np.ndarray
        Array of timestamps for a given detector.
    values : np.ndarray
        Array of energies for a given detector.
    output_dir : str
        Path to output folder where plots will be stored.
    save_pdf : bool
        If True, save a PDF of the plot.
    shelf : shelve.Shelf
        Open shelve object where serialized plots will be stored.
    """
    ged = chmap["name"]
    string = chmap["string"]
    position = chmap["position"]

    bin_size = 600
    bins = np.arange(0, timestamps.max() + bin_size, bin_size)

    bin_idx = np.digitize(timestamps, bins) - 1  # shift to 0-based

    df = pd.DataFrame({"time": timestamps, "value": values, "bin": bin_idx})

    stats = df.groupby("bin")["value"].agg(["mean", "std", "count"]).reset_index()
    stats["time"] = bins[stats["bin"]] + bin_size / 2

    min_counts = 5
    stats.loc[stats["count"] < min_counts, ["mean", "std"]] = np.nan

    fig, ax = plt.subplots(figsize=(10, 5))

    # Choose baseline: first mean if valid, otherwise last valid mean
    valid_means = stats["mean"].dropna()
    if not valid_means.empty:
        if pd.notna(stats["mean"].iloc[0]):
            baseline = stats["mean"].iloc[0]
        else:
            baseline = stats["mean"].dropna().iloc[-1]

        norm_values = (values - baseline) / baseline * 2039

        x_bins = bins
        y_bins = np.linspace(-10, 10, 40)
        means = (stats["mean"] - baseline) / baseline * 2039

        ax.hist2d(timestamps, norm_values, bins=(x_bins, y_bins), cmap="Blues")
        fig.colorbar(ax.collections[0], label="Counts")

        ax.plot(stats["time"], means, "x-", color="red", label="10 min mean")

        ax.fill_between(
            stats["time"],
            (stats["mean"] - stats["std"] - baseline) / baseline * 2039,
            (stats["mean"] + stats["std"] - baseline) / baseline * 2039,
            color="red",
            alpha=0.2,
            label="±1 std",
        )

    fwhm = (
        (pars or {}).get("results")
        or {}.get("ecal")
        or {}.get("cuspEmax_ctc_cal")
        or {}.get("eres_linear")
        or {}.get("Qbb_fwhm_in_kev")
    )
    if isinstance(fwhm, (int, float)) and not np.isnan(fwhm):
        if fwhm < 5:
            plt.ylim(-5, 5)

        plt.axhline(0, ls="--", color="black")
        plt.axhline(-fwhm / 2, ls="-", color="blue")
        plt.axhline(
            fwhm / 2, ls="-", color="blue", label=f"±FWHM/2 = ±{fwhm/2:.2f} keV"
        )

    plt.legend(loc="lower left", title=f"Min. counts = {min_counts}")
    plt.xlabel("time [s]")
    plt.ylabel("FEP gain variation [keV]")
    plt.title(f"{period} {run} string {string} position {position} {ged}")
    plt.tight_layout()

    if save_pdf:
        pdf_folder = os.path.join(output_dir, period, run, "mtg/pdf", f"st{string}")
        os.makedirs(pdf_folder, exist_ok=True)
        plt.savefig(
            os.path.join(
                pdf_folder,
                f"{period}_{run}_string{string}_pos{position}_{ged}_FEP_gain_variation.pdf",
            ),
            bbox_inches="tight",
        )

    # store the serialized plot in a shelve object under key
    serialized_plot = pickle.dumps(plt.gcf())
    shelf[f"{period}_{run}_str{string}_pos{position}_{ged}_FEP_gain_variation"] = (
        serialized_plot
    )
    plt.close()

    if valid_means.empty:
        return None

    return means


def check_calibration(
    tmp_auto_dir: str,
    output_folder: str,
    period: str,
    run: str,
    first_run: bool,
    det_info: dict,
    save_pdf=False,
):
    """
    Check calibration stability for a given run and update monitoring summary YAML file.

    Parameters
    ----------
    tmp_auto_dir : str
        Path to tmp-auto public data files (eg /data2/public/prodenv/prod-blind/tmp-auto).
    output_folder : str
        Path to output folder where the output summary YAML and plots will be stored.
    period : str
        Period to inspect.
    run : str
        Run to inspect.
    first_run : bool
        Flag indicating whether this is the first run of the period.
    det_info : dict
        Dictionary containing detector metadata.
    save_pdf : bool
        True if you want to save pdf files too; default: False.
    """
    detectors = det_info["detectors"]
    usability_map_file = os.path.join(
        output_folder, period, run, f"l200-{period}-{run}-qcp_summary.yaml"
    )
    output = utils.load_yaml_or_default(usability_map_file, detectors)
    fep_mean_results = {}

    directory = os.path.join(tmp_auto_dir, "generated/par/hit/cal", period, run)
    files = sorted(glob.glob(os.path.join(directory, "*par_hit.yaml")))
    if not files:
        utils.logger.debug(f"...no calibration files found for run {run}. Exiting.")
        return
    pars = utils.read_json_or_yaml(files[0])

    # avoid case where multiple cal runs were processed but we are still requiring to inspect the first run
    if run in files:
        first_run = True

    # find nearest previous run
    prev_pars = None
    if not first_run:
        run_number = int(run[1:])
        for offset in range(1, run_number + 1):  # check run-1, run-2, ...
            prev_run = f"r{run_number - offset:03d}"
            directory = os.path.join(
                tmp_auto_dir, "generated/par/hit/cal", period, prev_run
            )
            files = sorted(glob.glob(os.path.join(directory, "*par_hit.yaml")))
            if files:
                utils.logger.debug(f"...using previous calibration from {prev_run}")
                prev_pars = utils.read_json_or_yaml(files[0])
                break

        if prev_pars is None:
            utils.logger.debug(
                f"No previous calibration files found for {run}, treat as first run"
            )
            first_run = True

    shelve_path = os.path.join(
        output_folder,
        period,
        run,
        f"mtg/l200-{period}-{run}-cal-monitoring",
    )
    os.makedirs(os.path.dirname(shelve_path), exist_ok=True)
    utils.logger.debug("...inspecting FEP, calib peaks, stability in calibrations")

    hit_files = sorted(
        glob.glob(
            os.path.join(tmp_auto_dir, "generated/tier/hit/cal", period, run, "*")
        )
    )

    with shelve.open(shelve_path, "c", protocol=pickle.HIGHEST_PROTOCOL) as shelf:
        for ged, item in detectors.items():
            if not item["processable"]:
                continue

            # avoid cases where the detector is not present in the output files
            if item["channel_str"] not in lh5.ls(hit_files[0], ""):
                continue

            hit_files_data = lh5.read_as(
                item["channel_str"] + "/hit/",
                hit_files,
                library="ak",
                field_mask=["cuspEmax_ctc_cal", "timestamp", "is_valid_cal"],
            )

            mask = (
                hit_files_data.is_valid_cal
                & (hit_files_data.cuspEmax_ctc_cal > 2600)
                & (hit_files_data.cuspEmax_ctc_cal < 2630)
            )
            timestamps = hit_files_data[mask].timestamp.to_numpy()
            if timestamps.size == 0:
                continue
            timestamps -= timestamps[0]
            energies = hit_files_data[mask].cuspEmax_ctc_cal.to_numpy()
<<<<<<< HEAD

            fep_mean_results[ged] = fep_gain_variation(
                period,
                run,
                pars=pars[ged],
                chmap=item,
                timestamps=timestamps,
                values=energies,
                output_dir=output_folder,
                save_pdf=save_pdf,
                shelf=shelf,
            )

            # build summary in memory
            ecal_results = pars[ged]["results"]["ecal"]
            ecal = monitoring.get_energy_key(
                ecal_results
            )  # check for cuspEmax_ctc_runcal or cuspEmax_ctc_cal
            pk_fits = monitoring.get_energy_key(ecal_results).get("pk_fits", {})

            # find FEP and low-E peaks (keys digits changed in the past, so let's be generic)
            fep_peaks = [p for p in pk_fits if 2613 < p < 2616]
            low_peaks = [p for p in pk_fits if 580 < p < 586]

            fep_valid = False
            low_valid = False
            if fep_peaks:
                fep_energy = fep_peaks[0]
                fep_valid = ecal["pk_fits"][fep_energy].get("validity", False)
            if low_peaks:
                low_energy = low_peaks[0]
                low_valid = ecal["pk_fits"][low_energy].get("validity", False)

            # true only if both peaks are valid
            overall_valid = fep_valid and low_valid
            utils.update_evaluation_in_memory(
                output, ged, "cal", "npeak", overall_valid
            )

            fwhm = (ecal.get("eres_linear") or {}).get("Qbb_fwhm_in_kev")
            fwhm_ok = isinstance(
                fwhm, (int, float, np.integer, np.floating)
            ) and not np.isnan(fwhm)
            utils.update_evaluation_in_memory(output, ged, "cal", "fwhm_ok", fwhm_ok)

            # FEP gain stability - independent from fwhm; if we use that value, than put it back in the if statement
            if fep_mean_results[ged] is not None:
                # remove nan (gaps) or it will return False
                arr = np.array(fep_mean_results[ged], dtype=float)
                stable = bool(np.all(np.abs(arr[~np.isnan(arr)]) <= 2))
            else:
                stable = False
            utils.update_evaluation_in_memory(
                output, ged, "cal", "FEP_gain_stab", stable
            )

            if fwhm_ok:
                # bsln stability (only if not first run)
                if not first_run:
                    # channel might not be present in the previous run, leave it None if so
                    if ged in prev_pars:
                        gain = ecal["eres_linear"]["parameters"]["a"]
                        prev_gain = monitoring.get_energy_key(
                            prev_pars[ged]["results"]["ecal"]
                        )["eres_linear"]["parameters"]["a"]
                        gain_dev = abs(gain - prev_gain) / prev_gain * 2039
                        utils.update_evaluation_in_memory(
                            output, ged, "cal", "const_stab", gain_dev <= 2
                        )

            else:
                if not first_run:
                    utils.update_evaluation_in_memory(
                        output, ged, "cal", "const_stab", False
                    )

    # plot
    monitoring.box_summary_plot(
        period,
        run,
        pars,
        det_info,
        fep_mean_results,
        utils.MTG_PLOT_INFO["FEP_variation"],
        output_folder,
        "cal",
        save_pdf,
    )
=======

            fep_mean_results[ged] = fep_gain_variation(
                period,
                run,
                pars=pars[ged],
                chmap=item,
                timestamps=timestamps,
                values=energies,
                output_dir=output_folder,
                save_pdf=save_pdf,
                shelf=shelf,
            )

            # build summary in memory
            ecal_results = pars[ged]["results"]["ecal"]
            ecal = monitoring.get_energy_key(
                ecal_results
            )  # check for cuspEmax_ctc_runcal or cuspEmax_ctc_cal
            pk_fits = monitoring.get_energy_key(ecal_results).get("pk_fits", {})

            # find FEP and low-E peaks (keys digits changed in the past, so let's be generic)
            fep_peaks = [p for p in pk_fits if 2613 < p < 2616]
            low_peaks = [p for p in pk_fits if 580 < p < 586]

            fep_valid = False
            low_valid = False
            if fep_peaks:
                fep_energy = fep_peaks[0]
                fep_valid = ecal["pk_fits"][fep_energy].get("validity", False)
            if low_peaks:
                low_energy = low_peaks[0]
                low_valid = ecal["pk_fits"][low_energy].get("validity", False)

            # true only if both peaks are valid
            overall_valid = fep_valid and low_valid
            utils.update_evaluation_in_memory(
                output, ged, "cal", "npeak", overall_valid
            )

            fwhm = (ecal.get("eres_linear") or {}).get("Qbb_fwhm_in_kev")
            fwhm_ok = isinstance(
                fwhm, (int, float, np.integer, np.floating)
            ) and not np.isnan(fwhm)
            utils.update_evaluation_in_memory(output, ged, "cal", "fwhm_ok", fwhm_ok)

            # FEP gain stability - independent from fwhm; if we use that value, than put it back in the if statement
            if fep_mean_results[ged] is not None:
                # remove nan (gaps) or it will return False
                arr = np.array(fep_mean_results[ged], dtype=float)
                stable = bool(np.all(np.abs(arr[~np.isnan(arr)]) <= 2))
            else:
                stable = False
            utils.update_evaluation_in_memory(
                output, ged, "cal", "FEP_gain_stab", stable
            )

            if fwhm_ok:
                # bsln stability (only if not first run)
                if not first_run:
                    # channel might not be present in the previous run, leave it None if so
                    if ged in prev_pars:
                        gain = ecal["eres_linear"]["parameters"]["a"]
                        prev_gain = monitoring.get_energy_key(
                            prev_pars[ged]["results"]["ecal"]
                        )["eres_linear"]["parameters"]["a"]
                        gain_dev = abs(gain - prev_gain) / prev_gain * 2039
                        utils.update_evaluation_in_memory(
                            output, ged, "cal", "const_stab", gain_dev <= 2
                        )

            else:
                if not first_run:
                    utils.update_evaluation_in_memory(
                        output, ged, "cal", "const_stab", False
                    )

    # plot
    monitoring.box_summary_plot(
        period,
        run,
        pars,
        det_info,
        fep_mean_results,
        utils.MTG_PLOT_INFO["FEP_variation"],
        output_folder,
        "cal",
        save_pdf,
    )

    with open(usability_map_file, "w") as f:
        yaml.dump(output, f)
>>>>>>> 7a415a91

    with open(usability_map_file, "w") as f:
        yaml.dump(output, f)

<<<<<<< HEAD

=======
>>>>>>> 7a415a91
def check_calibration_lac_ssc(
    tmp_auto_dir: str,
    output_folder: str,
    period: str,
    run: str,
    run_to_apply: str,
    first_run: bool,
    det_info: dict,
    data_type="cal",
    save_pdf=False,
):
    """
    Check calibration stability for a given run and update monitoring summary YAML file in special LAC or SSC data.

    Parameters
    ----------
    tmp_auto_dir : str
        Path to tmp-auto public data files (eg /data2/public/prodenv/prod-blind/tmp-auto).
    output_folder : str
        Path to output folder where the output summary YAML and plots will be stored.
    period : str
        Period to inspect.
    run : str
        Run to inspect.
    run_to_apply : str
        Calibration run to apply to these data.
    first_run : bool
        Flag indicating whether this is the first run of the period.
    det_info : dict
        Dictionary containing detector metadata.
    save_pdf : bool
        True if you want to save pdf files too; default: False.
    """
    detectors = det_info["detectors"]
    usability_map_file = os.path.join(
        output_folder, period, run, f"l200-{period}-{run}-qcp_summary.yaml"
    )
    output = utils.load_yaml_or_default(usability_map_file, detectors)
    fep_mean_results = {}

    directory = os.path.join(
        tmp_auto_dir, "generated/par/hit/cal", period, run_to_apply
    )
    files = sorted(glob.glob(os.path.join(directory, "*par_hit.yaml")))
    if not files:
        utils.logger.debug(
            f"...no calibration files found for run {run_to_apply}. Exiting."
        )
        return
    pars = utils.read_json_or_yaml(files[0])

    # find nearest previous run
    shelve_path = os.path.join(
        output_folder,
        period,
        run,
        f"mtg/l200-{period}-{run}-{data_type}-monitoring",
    )
    os.makedirs(os.path.dirname(shelve_path), exist_ok=True)
    utils.logger.debug("...inspecting FEP, calib peaks, stability in calibrations")

    # load ssc/lac data
    hit_files = sorted(
        glob.glob(
            os.path.join(
                tmp_auto_dir, "generated/tier/hit", data_type, period, run, "*"
            )
        )
    )
    output = utils.load_yaml_or_default(usability_map_file, detectors)
    fep_mean_results = {}

    with shelve.open(shelve_path, "c", protocol=pickle.HIGHEST_PROTOCOL) as shelf:
        for ged, item in detectors.items():
            if not item["processable"]:
                continue

            # avoid cases where the detector is not present in the output files
            if item["channel_str"] not in lh5.ls(hit_files[0], ""):
                continue

            hit_files_data = lh5.read_as(
                item["channel_str"] + "/hit/",
                hit_files,
                library="ak",
                field_mask=["cuspEmax_ctc_cal", "timestamp", "is_valid_cal"],
            )

            mask = (
                hit_files_data.is_valid_cal
                & (hit_files_data.cuspEmax_ctc_cal > 2600)
                & (hit_files_data.cuspEmax_ctc_cal < 2630)
            )
            timestamps = hit_files_data[mask].timestamp.to_numpy()
            if timestamps.size == 0:
                continue
            timestamps -= timestamps[0]
            energies = hit_files_data[mask].cuspEmax_ctc_cal.to_numpy()

            fep_mean_results[ged] = fep_gain_variation(
                period,
                run,
                pars=pars[ged],
                chmap=item,
                timestamps=timestamps,
                values=energies,
                output_dir=output_folder,
                save_pdf=save_pdf,
                shelf=shelf,
            )

            # build summary in memory
            ecal_results = pars[ged]["results"]["ecal"]
            ecal = monitoring.get_energy_key(
                ecal_results
            )  # check for cuspEmax_ctc_runcal or cuspEmax_ctc_cal
            pk_fits = monitoring.get_energy_key(ecal_results).get("pk_fits", {})

            # find FEP and low-E peaks (keys digits changed in the past, so let's be generic)
            fep_peaks = [p for p in pk_fits if 2613 < p < 2616]
            low_peaks = [p for p in pk_fits if 580 < p < 586]

            fep_valid = False
            low_valid = False
            if fep_peaks:
                fep_energy = fep_peaks[0]
                fep_valid = ecal["pk_fits"][fep_energy].get("validity", False)
            if low_peaks:
                low_energy = low_peaks[0]
                low_valid = ecal["pk_fits"][low_energy].get("validity", False)

            # true only if both peaks are valid
            overall_valid = fep_valid and low_valid
            utils.update_evaluation_in_memory(
                output, ged, data_type, "npeak", overall_valid
            )

            fwhm = (ecal.get("eres_linear") or {}).get("Qbb_fwhm_in_kev")
            fwhm_ok = isinstance(
                fwhm, (int, float, np.integer, np.floating)
            ) and not np.isnan(fwhm)
            utils.update_evaluation_in_memory(
                output, ged, data_type, "fwhm_ok", fwhm_ok
            )

            # FEP gain stability - independent from fwhm; if we use that value, than put it back in the if statement
            if fep_mean_results[ged] is not None:
                # remove nan (gaps) or it will return False
                arr = np.array(fep_mean_results[ged], dtype=float)
                stable = bool(np.all(np.abs(arr[~np.isnan(arr)]) <= 2))
            else:
                stable = False
            utils.update_evaluation_in_memory(
                output, ged, data_type, "FEP_gain_stab", stable
            )

    # plot
    monitoring.box_summary_plot(
        period,
        run,
        pars,
        det_info,
        fep_mean_results,
        utils.MTG_PLOT_INFO["FEP_variation"],
        output_folder,
        data_type,
        save_pdf,
    )

    with open(usability_map_file, "w") as f:
        yaml.dump(output, f)<|MERGE_RESOLUTION|>--- conflicted
+++ resolved
@@ -140,7 +140,6 @@
     slow_shift_failed = bool(slow_shift_fail_runs)
 
     # SUDDEN shifts
-<<<<<<< HEAD
     # Fix first entry to 0 (if present), else NaN
     if np.isnan(mean_vals[0]) or np.isnan(sigma_vals[0]) or sigma_vals[0] == 0:
         sudden_shifts = [float("nan")]
@@ -159,14 +158,6 @@
             or sigma_curr == 0
         ):
             sudden_shifts.append(float("nan"))
-=======
-    # to do: fix 0 as first entry for sudden shifts
-    sudden_shifts = []
-    for i in range(len(mean_vals) - 1):
-        v1, v2, s = mean_vals[i], mean_vals[i + 1], sigma_vals[i]
-        if np.isnan(v1) or np.isnan(v2) or np.isnan(s) or s == 0:
-            sudden_shifts.append(np.nan)
->>>>>>> 7a415a91
         else:
             val = abs(mu_curr - mu_prev) / sigma_curr
             sudden_shifts.append(float(val))
@@ -703,7 +694,6 @@
                 continue
             timestamps -= timestamps[0]
             energies = hit_files_data[mask].cuspEmax_ctc_cal.to_numpy()
-<<<<<<< HEAD
 
             fep_mean_results[ged] = fep_gain_variation(
                 period,
@@ -792,107 +782,13 @@
         "cal",
         save_pdf,
     )
-=======
-
-            fep_mean_results[ged] = fep_gain_variation(
-                period,
-                run,
-                pars=pars[ged],
-                chmap=item,
-                timestamps=timestamps,
-                values=energies,
-                output_dir=output_folder,
-                save_pdf=save_pdf,
-                shelf=shelf,
-            )
-
-            # build summary in memory
-            ecal_results = pars[ged]["results"]["ecal"]
-            ecal = monitoring.get_energy_key(
-                ecal_results
-            )  # check for cuspEmax_ctc_runcal or cuspEmax_ctc_cal
-            pk_fits = monitoring.get_energy_key(ecal_results).get("pk_fits", {})
-
-            # find FEP and low-E peaks (keys digits changed in the past, so let's be generic)
-            fep_peaks = [p for p in pk_fits if 2613 < p < 2616]
-            low_peaks = [p for p in pk_fits if 580 < p < 586]
-
-            fep_valid = False
-            low_valid = False
-            if fep_peaks:
-                fep_energy = fep_peaks[0]
-                fep_valid = ecal["pk_fits"][fep_energy].get("validity", False)
-            if low_peaks:
-                low_energy = low_peaks[0]
-                low_valid = ecal["pk_fits"][low_energy].get("validity", False)
-
-            # true only if both peaks are valid
-            overall_valid = fep_valid and low_valid
-            utils.update_evaluation_in_memory(
-                output, ged, "cal", "npeak", overall_valid
-            )
-
-            fwhm = (ecal.get("eres_linear") or {}).get("Qbb_fwhm_in_kev")
-            fwhm_ok = isinstance(
-                fwhm, (int, float, np.integer, np.floating)
-            ) and not np.isnan(fwhm)
-            utils.update_evaluation_in_memory(output, ged, "cal", "fwhm_ok", fwhm_ok)
-
-            # FEP gain stability - independent from fwhm; if we use that value, than put it back in the if statement
-            if fep_mean_results[ged] is not None:
-                # remove nan (gaps) or it will return False
-                arr = np.array(fep_mean_results[ged], dtype=float)
-                stable = bool(np.all(np.abs(arr[~np.isnan(arr)]) <= 2))
-            else:
-                stable = False
-            utils.update_evaluation_in_memory(
-                output, ged, "cal", "FEP_gain_stab", stable
-            )
-
-            if fwhm_ok:
-                # bsln stability (only if not first run)
-                if not first_run:
-                    # channel might not be present in the previous run, leave it None if so
-                    if ged in prev_pars:
-                        gain = ecal["eres_linear"]["parameters"]["a"]
-                        prev_gain = monitoring.get_energy_key(
-                            prev_pars[ged]["results"]["ecal"]
-                        )["eres_linear"]["parameters"]["a"]
-                        gain_dev = abs(gain - prev_gain) / prev_gain * 2039
-                        utils.update_evaluation_in_memory(
-                            output, ged, "cal", "const_stab", gain_dev <= 2
-                        )
-
-            else:
-                if not first_run:
-                    utils.update_evaluation_in_memory(
-                        output, ged, "cal", "const_stab", False
-                    )
-
-    # plot
-    monitoring.box_summary_plot(
-        period,
-        run,
-        pars,
-        det_info,
-        fep_mean_results,
-        utils.MTG_PLOT_INFO["FEP_variation"],
-        output_folder,
-        "cal",
-        save_pdf,
-    )
 
     with open(usability_map_file, "w") as f:
         yaml.dump(output, f)
->>>>>>> 7a415a91
 
     with open(usability_map_file, "w") as f:
         yaml.dump(output, f)
 
-<<<<<<< HEAD
-
-=======
->>>>>>> 7a415a91
 def check_calibration_lac_ssc(
     tmp_auto_dir: str,
     output_folder: str,
