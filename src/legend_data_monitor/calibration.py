--- conflicted
+++ resolved
@@ -708,18 +708,11 @@
 
             if fwhm_ok:
                 # FEP gain stability
-<<<<<<< HEAD
                 if fep_mean_results[ged] is not None:
                     stable = np.all(np.abs(fep_mean_results[ged]) <= 2)
                 else:
                     stable = False 
                 update_psd_evaluation_in_memory(output, ged, "cal", "FEP_gain_stab", stable)
-=======
-                stable = np.all(np.abs(fep_mean_results[ged]) <= 2)
-                update_psd_evaluation_in_memory(
-                    output, ged, "cal", "FEP_gain_stab", stable
-                )
->>>>>>> 2218dd7b
 
                 # bsln stability (only if not first run)
                 if not first_run:
