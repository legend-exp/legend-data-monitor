import glob
import importlib.resources
import json
import logging
import os
import re
import shelve
import sys

# for getting DataLoader time range
from datetime import datetime, timedelta

import pygama.lgdo.lh5_store as lh5
from pandas import DataFrame, concat

# -------------------------------------------------------------------------

logger = logging.getLogger(__name__)
logger.setLevel(logging.DEBUG)

# stream handler (console)
stream_handler = logging.StreamHandler()
stream_handler.setLevel(logging.DEBUG)

# format
formatter = logging.Formatter("%(asctime)s:  %(message)s")
stream_handler.setFormatter(formatter)

# add to logger
logger.addHandler(stream_handler)

# ------------------------------------------------------------------------- SOME DICTIONARIES LOADING/DEFINITION

pkg = importlib.resources.files("legend_data_monitor")

# load dictionary with plot info (= units, thresholds, label, ...)
with open(pkg / "settings" / "par-settings.json") as f:
    PLOT_INFO = json.load(f)

# which parameter belongs to which tier
with open(pkg / "settings" / "parameter-tiers.json") as f:
    PARAMETER_TIERS = json.load(f)

# which lh5 parameters are needed to be loaded from lh5 to calculate them
with open(pkg / "settings" / "special-parameters.json") as f:
    SPECIAL_PARAMETERS = json.load(f)

# convert all to lists for convenience
for param in SPECIAL_PARAMETERS:
    if isinstance(SPECIAL_PARAMETERS[param], str):
        SPECIAL_PARAMETERS[param] = [SPECIAL_PARAMETERS[param]]

# load SC params and corresponding flags to get specific parameters from big dfs that are stored in the database
with open(pkg / "settings" / "SC-params.json") as f:
    SC_PARAMETERS = json.load(f)

# load list of columns to load for a dataframe
COLUMNS_TO_LOAD = [
    "name",
    "location",
    "channel",
    "position",
    "cc4_id",
    "cc4_channel",
    "daq_crate",
    "daq_card",
    "HV_card",
    "HV_channel",
    "det_type",
]

# dictionary map (helpful when we want to map channels based on their location/position)
with open(pkg / "settings" / "map-channels.json") as f:
    MAP_DICT = json.load(f)

# dictionary with timestamps to remove for specific channels
with open(pkg / "settings" / "remove-keys.json") as f:
    REMOVE_KEYS = json.load(f)

# dictionary with detectors to remove
with open(pkg / "settings" / "remove-dets.json") as f:
    REMOVE_DETS = json.load(f)

# -------------------------------------------------------------------------
# Subsystem related functions (for getting channel map & status)
# -------------------------------------------------------------------------


def get_query_times(**kwargs):
    """
    Get time ranges for DataLoader query from user input, as well as first/last timestamp for channel map / status / SC query.

    Available kwargs:

    Available kwargs:
    dataset=
        dict with the following keys:
            - 'path' [str]: < move description here from get_data() >
            - 'version' [str]: < move description here from get_data() >
            - 'type' [str]: < move description here > ! not possible for multiple types now!
            - the following keys depending in time selection mode (choose one)
                1. 'start' : <start datetime>, 'end': <end datetime> where <datetime> input is of format 'YYYY-MM-DD hh:mm:ss'
                2. 'window'[str]: time window in the past from current time point, format: 'Xd Xh Xm' for days, hours, minutes
                2. 'timestamps': str or list of str in format 'YYYYMMDDThhmmssZ'
                3. 'runs': int or list of ints for run number(s)  e.g. 10 for r010
    Or input kwargs separately path=, ...; start=&end=, or window=, or timestamps=, or runs=

    Designed in such a way to accommodate Subsystem init kwargs. A bit cumbersome and can probably be done better.

    Path, version, and type only needed because channel map and status cannot be queried by run directly,
        so we need these to look up first timestamp in data path to run.

    >>> get_query_times(..., start='2022-09-28 08:00:00', end='2022-09-28 09:30:00')
    {'timestamp': {'start': '20220928T080000Z', 'end': '20220928T093000Z'}}, '20220928T080000Z'

    >> get_query_times(..., runs=27)
    ({'run': ['r027']}, '20220928T091135Z')
    """
    # get time range query for DataLoader
    timerange = get_query_timerange(**kwargs)

    first_timestamp = ""
    # get first/last timestamp in case keyword is timestamp
    if "timestamp" in timerange:
        if "start" in timerange["timestamp"]:
            first_timestamp = timerange["timestamp"]["start"]
        if "end" in timerange["timestamp"]:
            last_timestamp = timerange["timestamp"]["end"]
        if (
            "start" not in timerange["timestamp"]
            and "end" not in timerange["timestamp"]
        ):
            first_timestamp = min(timerange["timestamp"])
            last_timestamp = max(timerange["timestamp"])
    # look in path to find first timestamp if keyword is run
    else:
        # currently only list of runs and not 'start' and 'end', so always list
        # find earliest/latest run, format rXXX
        first_run = min(timerange["run"])
        last_run = max(timerange["run"])

        # --- get dsp filelist of this run
        # if setup= keyword was used, get dict; otherwise kwargs is already the dict we need
        path_info = kwargs["dataset"] if "dataset" in kwargs else kwargs

        # format to search /path_to_prod-ref[/vXX.XX]/generated/tier/dsp/phy/pXX/rXXX (version 'vXX.XX' might not be there).
        # NOTICE that we fixed the tier, otherwise it picks the last one it finds (eg tcm).
        # NOTICE that this is PERIOD SPECIFIC (unlikely we're gonna inspect two periods together, so we fix it)
        first_glob_path = os.path.join(
            path_info["path"],
            path_info["version"],
            "generated",
            "tier",
            "dsp",
            path_info["type"],
            path_info["period"],
            first_run,
            "*.lh5",
        )
        last_glob_path = os.path.join(
            path_info["path"],
            path_info["version"],
            "generated",
            "tier",
            "dsp",
            path_info["type"],
            path_info["period"],
            last_run,
            "*.lh5",
        )
        first_dsp_files = glob.glob(first_glob_path)
        last_dsp_files = glob.glob(last_glob_path)
        # find earliest
        first_dsp_files.sort()
        first_file = first_dsp_files[0]
        # find latest
        last_dsp_files.sort()
        last_file = last_dsp_files[-1]
        # extract timestamps
        first_timestamp = get_key(first_file)
        last_timestamp = get_last_timestamp(
            last_file
        )  # ma non e' l'ultimo timestamp, per quello bisogna aprire il file e prendere l'ultima entry!!!

    return timerange, first_timestamp, last_timestamp


def get_query_timerange(**kwargs):
    """
    Get DataLoader compatible time range.

    Available kwargs:

    dataset=
        dict with the following keys depending in time selection mode (choose one)
            1. 'start' : <start datetime>, 'end': <end datetime> where <datetime> input is of format 'YYYY-MM-DD hh:mm:ss'
            2. 'window'[str]: time window in the past from current time point, format: 'Xd Xh Xm' for days, hours, minutes
            2. 'timestamps': str or list of str in format 'YYYYMMDDThhmmssZ'
            3. 'runs': int or list of ints for run number(s)  e.g. 10 for r010
    Or enter kwargs separately start=&end=, or window=, or timestamp=, or runs=

    Designed in such a way to accommodate Subsystem init kwargs. A bit cumbersome and can probably be done better.

    >>> get_query_timerange(start='2022-09-28 08:00:00', end='2022-09-28 09:30:00')
    {'timestamp': {'start': '20220928T080000Z', 'end': '20220928T093000Z'}}

    >>> get_query_timerange(window='1d 5h 0m')
    {'timestamp': {'end': '20230220T114337Z', 'start': '20230219T064337Z'}}

    >>> get_query_timerange(timestamps=['20220928T080000Z', '20220928093000Z'])
    {'timestamp': ['20220928T080000Z', '20220928093000Z']}
    >>> get_query_timerange(timestamps='20220928T080000Z')
    {'timestamp': ['20220928T080000Z']}

    >> get_query_timerange(runs=[9,10])
    {'run': ['r009', 'r010']}
    >>> get_query_timerange(runs=10)
    {'run': ['r010']}

    >>> get_query_timerange(dataset={'start': '2022-09-28 08:00:00', 'end':'2022-09-28 09:30:00'})
    {'timestamp': {'start': '20220928T080000Z', 'end': '20220928T093000Z'}}
    """
    # if dataset= kwarg was provided, get the 'selection' part
    # otherwise kwargs itself is already the dict we need with start= & end=; or timestamp= etc
    user_selection = kwargs["dataset"] if "dataset" in kwargs else kwargs

    # -------------------------------------------------------------------------
    #  in these cases, DataLoader will be called with (timestamp >= ...) and (timestamp <= ...)
    # -------------------------------------------------------------------------
    if "start" in user_selection:
        time_range = {"timestamp": {}}
        for point in ["start", "end"]:
            try:
                time_range["timestamp"][point] = datetime.strptime(
                    user_selection[point], "%Y-%m-%d %H:%M:%S"
                ).strftime("%Y%m%dT%H%M%SZ")
            except ValueError:
                logger.error("\033[91mInvalid date format!\033[0m")
                return

    elif "window" in user_selection:
        time_range = {"timestamp": {}}
        time_range["timestamp"]["end"] = datetime.now().strftime("%Y%m%dT%H%M%SZ")
        try:
            days, hours, minutes = re.split(r"d|h|m", user_selection["window"])[
                :-1
            ]  # -1 for trailing ''
        except ValueError:
            logger.error("\033[91mInvalid window format!\033[0m")
            return

        dt = timedelta(days=int(days), hours=int(hours), minutes=int(minutes))
        time_range["timestamp"]["start"] = (
            datetime.strptime(time_range["timestamp"]["end"], "%Y%m%dT%H%M%SZ") - dt
        ).strftime("%Y%m%dT%H%M%SZ")

    # -------------------------------------------------------------------------
    #  in these cases, DataLoader will be called with (timestamp/run == ...) or (timestamp/run == ...)
    # -------------------------------------------------------------------------
    elif "timestamps" in user_selection:
        time_range = {"timestamp": []}
        time_range["timestamp"] = (
            user_selection["timestamps"]
            if isinstance(user_selection["timestamps"], list)
            else [user_selection["timestamps"]]
        )

    elif "runs" in user_selection:
        runs = (
            user_selection["runs"]
            if isinstance(user_selection["runs"], list)
            else [user_selection["runs"]]
        )
        # check validity
        for run in runs:
            if not isinstance(run, int):
                logger.error("\033[91mInvalid run format!\033[0m")
                return

        # format rXXX for DataLoader
        time_range = {"run": []}
        time_range["run"] = ["r" + str(run).zfill(3) for run in runs]

    else:
        logger.error(
            "\033[91mInvalid time selection. Choose among: runs, timestamps, window, start+end - try again!\033[0m"
        )
        return

    return time_range


# -------------------------------------------------------------------------
# Plotting related functions
# -------------------------------------------------------------------------


def check_plot_settings(conf: dict):
    from . import plot_styles, plotting

    options = {
        "plot_structure": plotting.PLOT_STRUCTURE.keys(),
        "plot_style": plot_styles.PLOT_STYLE.keys(),
    }

    for subsys in conf["subsystems"]:
        for plot in conf["subsystems"][subsys]:
            # settings for this plot
            plot_settings = conf["subsystems"][subsys][plot]

            # ----------------------------------------------------------------------------------------------
            # general check
            # ----------------------------------------------------------------------------------------------
            # check if all necessary fields for param settings were provided
            for field in options:
                # when plot_structure is summary, plot_style is not needed...
                # ToDo: neater way to skip the whole loop but still do special checks; break? ugly...
                # future ToDo: exposure can be plotted in various plot styles e.g. string viz, or plot array, will change
                if plot_settings["parameters"] == "exposure":
                    continue

                # ...otherwise, it is required
                # if this field is not provided by user, tell them to provide it
                # (if optional to provided, will have been set with defaults before calling set_defaults())
                if field not in plot_settings:
                    logger.error(
                        f"\033[91mProvide {field} in plot settings of '{plot}' for {subsys}!\033[0m"
                    )
                    logger.error(
                        "\033[91mAvailable options: {}\033[0m".format(
                            ",".join(options[field])
                        )
                    )
                    return False

                # check if the provided option is valid
                opt = plot_settings[field]

                if opt not in options[field]:
                    logger.error(
                        f"\033[91mOption {opt} provided for {field} in plot settings of '{plot}' for {subsys} does not exist!\033[0m"
                    )
                    logger.error(
                        "\033[91mAvailable options: {}\033[0m".format(
                            ",".join(options[field])
                        )
                    )
                    return False

            # ----------------------------------------------------------------------------------------------
            # special checks
            # ----------------------------------------------------------------------------------------------

            # exposure check
            if plot_settings["parameters"] == "exposure" and (
                plot_settings["event_type"] not in ["pulser", "all"]
            ):
                logger.error(
                    "\033[91mPulser events are needed to calculate livetime/exposure; choose 'pulser' or 'all' event type\033[0m"
                )
                return False

            # ToDo: neater way to skip the whole loop but still do special checks; break? ugly...
            if plot_settings["parameters"] == "exposure":
                continue

            # other non-exposure checks

            # if vs time was provided, need time window
            if (
                plot_settings["plot_style"] == "vs time"
                and "time_window" not in plot_settings
            ):
                logger.error(
                    "\033[91mYou chose plot style 'vs time' and did not provide 'time_window'!\033[0m"
                )
                return False

    return True


def make_output_paths(config: dict, user_time_range: dict) -> str:
    """
    Get a dict and return a dict. The function defines output paths and create directories accordingly.

    To use when you want a specific output structure of the following type: [...]/prod-ref/{version}/generated/plt/phy/{period}/{run}
    This does not work if you select more types (eg. both cal and phy) or timestamp intervals (but just runs).
    It can be used for run summary plots, eg during stable data taking.
    """
    logger.info("Setting up plotting...")

    if "output" not in config:
        logger.error(
            "\033[91mProvide output folder path in your config field 'output'!\033[0m"
        )
        return

    # general output path
    try:
        make_dir(config["output"])
    except Exception:
        logger.error(f"\033[91mCannot make output folder {config['output']}\033[0m")
        logger.error("\033[91mMaybe you don't have rights to create this path?\033[0m")
        return

    # create subfolders for the fixed path
    logger.info("config[output]:" + config["output"])
    version_dir = os.path.join(config["output"], config["dataset"]["version"])
    generated_dir = os.path.join(version_dir, "generated")
    plt_dir = os.path.join(generated_dir, "plt")
    # 'phy' or 'cal' if one of the two is specified; if both are specified, store data in 'cal_phy/'
    if isinstance(config["dataset"]["type"], list):
        type_dir = os.path.join(plt_dir, "cal_phy")
    else:
        type_dir = os.path.join(plt_dir, config["dataset"]["type"])
    # period info
    period_dir = os.path.join(type_dir, config["dataset"]["period"]) + "/"

    # output subfolders
    make_dir(version_dir)
    make_dir(generated_dir)
    make_dir(plt_dir)
    make_dir(type_dir)
    make_dir(period_dir)

    return period_dir


def make_dir(dir_path):
    """Check if directory exists, and if not, make it."""
    message = "Output directory " + dir_path
    if not os.path.isdir(dir_path):
        os.mkdir(dir_path)
        message += " (created)"
    logger.info(message)


def get_multiple_run_id(user_time_range: dict) -> str:
    time_range = list(user_time_range.values())[0]
    name_time = "{}".format("_".join(time_range))
    return name_time


def get_time_name(user_time_range: dict) -> str:
    """Get a name for each available time selection.

    careful handling of folder name depending on the selected time range. The possibilities are:
      1. user_time_range = {'timestamp': {'start': '20220928T080000Z', 'end': '20220928T093000Z'}} => start + end
              -> folder: 20220928T080000Z_20220928T093000Z/
      2. user_time_range = {'timestamp': ['20230207T103123Z']} => one key
              -> folder: 20230207T103123Z/
      3. user_time_range = {'timestamp': ['20230207T103123Z', '20230207T141123Z', '20230207T083323Z']} => multiple keys
              -> get min/max and use in the folder name
              -> folder: 20230207T083323Z_20230207T141123Z/
      4. user_time_range = {'run': ['r010']} => one run
              -> folder: r010/
      5. user_time_range = {'run': ['r010', 'r014']} => multiple runs
              -> folder: r010_r014/
    """
    name_time = ""
    if "timestamp" in user_time_range.keys():
        time_range = list(user_time_range.values())[0]
        if "start" in time_range:
            name_time += time_range["start"] + "_" + time_range["end"]
        else:
            if len(time_range) == 1:
                name_time += time_range[0]
            else:
                timestamp_range = [
                    datetime.strptime(string, "%Y%m%dT%H%M%SZ").timestamp()
                    for string in time_range
                ]
                min_idx = timestamp_range.index(min(timestamp_range))
                max_idx = timestamp_range.index(max(timestamp_range))
                name_time += time_range[min_idx] + "_" + time_range[max_idx]

    elif "run" in user_time_range.keys():
        name_time = get_multiple_run_id(user_time_range)

    else:
        logger.error("\033[91mInvalid time selection!\033[0m")
        return

    return name_time


def get_timestamp(filename):
    """Get the timestamp from a filename. For instance, if file='l200-p04-r000-phy-20230421T055556Z-tier_dsp.lh5', then it returns '20230421T055556Z'."""
    # Assumes that the timestamp is in the format YYYYMMDDTHHMMSSZ
    return filename.split("-")[-2]


def get_run_name(config, user_time_range: dict) -> str:
    """Get the run ID given start/end timestamps."""
    # this is the root directory to search in the timestamps
    main_folder = os.path.join(
        config["dataset"]["path"], config["dataset"]["version"], "generated/tier"
    )

    # start/end timestamps of the selected time range of interest
    # if range was given, will have keywords "start" and "end"
    if "start" in user_time_range["timestamp"]:
        start_timestamp = user_time_range["timestamp"]["start"]
        end_timestamp = user_time_range["timestamp"]["end"]
    # if list of timestamps was given (may be not consecutive or in order), it's just a list
    else:
        start_timestamp = min(user_time_range["timestamp"])
        end_timestamp = max(user_time_range["timestamp"])

    run_list = []  # this will be updated with the run ID

    # start to look for timestamps inside subfolders
    def search_for_timestamp(folder):
        run_id = ""
        for subfolder in os.listdir(folder):
            subfolder_path = os.path.join(folder, subfolder)
            if os.path.isdir(subfolder_path):
                files = sorted(glob.glob(os.path.join(subfolder_path, "*")))
                for i, file in enumerate(files):
                    if (
                        get_timestamp(files[i - 1])
                        <= start_timestamp
                        <= get_timestamp(file)
                    ) or (
                        get_timestamp(files[i - 1])
                        <= end_timestamp
                        <= get_timestamp(file)
                    ):
                        run_id = file.split("/")[-2]
                        run_list.append(run_id)
                        break

                if len(run_list) == 0:
                    search_for_timestamp(subfolder_path)
                else:
                    break
        return

    search_for_timestamp(main_folder)

    if len(run_list) == 0:
        logger.error(
            "\033[91mThe selected timestamps were not find anywhere. Try again with another time range!\033[0m"
        )
        sys.exit()
    if len(run_list) > 1:
        return get_multiple_run_id(user_time_range)

    return run_list[0]


def get_all_plot_parameters(subsystem: str, config: dict):
    """Get list of all parameters needed for all plots for given subsystem."""
    all_parameters = []
    if subsystem in config["subsystems"]:
        for plot in config["subsystems"][subsystem]:
            parameters = config["subsystems"][subsystem][plot]["parameters"]
            if isinstance(parameters, str):
                all_parameters.append(parameters)
            else:
                all_parameters += parameters

            # check if event type asked needs a special parameter (K lines need energy)
            event_type = config["subsystems"][subsystem][plot]["event_type"]
            if event_type in SPECIAL_PARAMETERS:
                all_parameters += SPECIAL_PARAMETERS[event_type]

            # check if there is any QC entry; if so, add it to the list of parameters to load
            if "cuts" in config["subsystems"][subsystem][plot]:
                cuts = config["subsystems"][subsystem][plot]["cuts"]
                # convert to list for convenience
                if isinstance(cuts, str):
                    cuts = [cuts]
                for cut in cuts:
                    # append original name of the cut to load (remove the "not" ~ symbol if present)
                    if cut[0] == "~":
                        cut = cut[1:]
                    all_parameters.append(cut)

    return all_parameters


def get_key(dsp_fname: str) -> str:
    """Extract key from lh5 filename."""
    return re.search(r"-\d{8}T\d{6}Z", dsp_fname).group(0)[1:]


def unix_timestamp_to_string(unix_timestamp):
    """Convert a Unix timestamp to a string in the format 'YYYYMMDDTHHMMSSZ' with the timezone indicating UTC+00."""
    utc_datetime = datetime.utcfromtimestamp(unix_timestamp)
    formatted_string = utc_datetime.strftime("%Y%m%dT%H%M%SZ")
    return formatted_string


def get_last_timestamp(dsp_fname: str) -> str:
    """Read a lh5 file and return the last timestamp saved in the file. This works only in case of a global trigger where the whole array is entirely recorded for a given timestamp."""
    # pick a random channel
    first_channel = lh5.ls(dsp_fname, "")[0]
    # get array of timestamps stored in the lh5 file
    timestamp = lh5.load_nda(dsp_fname, ["timestamp"], f"{first_channel}/dsp/")[
        "timestamp"
    ]
    # get the last entry
    last_timestamp = timestamp[-1]
    # convert from UNIX tstamp to string tstmp of format YYYYMMDDTHHMMSSZ
    last_timestamp = unix_timestamp_to_string(last_timestamp)

    return last_timestamp


# -------------------------------------------------------------------------
# Config file related functions (for building files)
# -------------------------------------------------------------------------


def add_config_entries(
    config: dict,
    file_keys: str,
    prod_path: str,
    prod_config: dict,
) -> dict:
    """Add missing information (output, dataset) to the configuration file. This function is generally used during automathic data production, where the initiali config file has only the 'subsystem' entry."""
    # Get the keys
    with open(file_keys) as f:
        keys = f.readlines()
    # Remove newline characters from each line using strip()
    keys = [key.strip() for key in keys]
    # get only keys of timestamps
    timestamp = [key.split("-")[-1] for key in keys]

    # Get the experiment
    experiment = (keys[0].split("-"))[0].upper()

    # Get the period
    period = (keys[0].split("-"))[1]

    # Get the run
    run = (keys[0].split("-"))[2]

    # Get the version
    if "dataset" in config.keys():
        if "version" in config["dataset"].keys():
            version = config["dataset"]["version"]
        else:
            version = (
                (prod_path.split("/"))[-2]
                if prod_path.endswith("/")
                else (prod_path.split("/"))[-1]
            )
        if "type" in config["dataset"].keys():
            type = config["dataset"]["type"]
        else:
            logger.error("\033[91mYou need to provide data type! Try again.\033[0m")
            sys.exit()
        if "path" in config["dataset"].keys():
            path = config["dataset"]["path"]
        else:
            logger.error(
                "\033[91mYou need to provide path to lh5 files! Try again.\033[0m"
            )
            sys.exit()
    else:
        # get phy/cal lists
        phy_keys = [key for key in keys if "phy" in key]
        cal_keys = [key for key in keys if "cal" in key]
        if len(phy_keys) == 0 and len(cal_keys) == 0:
            logger.error("\033[91mNo keys to load. Try again.\033[0m")
            return
        if len(phy_keys) != 0 and len(cal_keys) == 0:
            type = "phy"
        if len(phy_keys) == 0 and len(cal_keys) != 0:
            type = "cal"
            logger.error("\033[91mcal is still under development! Try again.\033[0m")
            return
        if len(phy_keys) != 0 and len(cal_keys) != 0:
            type = ["cal", "phy"]
            logger.error(
                "\033[91mBoth cal and phy are still under development! Try again.\033[0m"
            )
            return
        # Get the production path
        path = (
            prod_path.split("prod-ref")[0] + "prod-ref"
            if prod_path.split("prod-ref")[0].endswith("/")
            else prod_path.split("prod-ref")[0] + "/prod-ref"
        )

    if "output" in config.keys():
        prod_path = config["output"]

    # create the dataset dictionary
    dataset_dict = {
        "experiment": experiment,
        "period": period,
        "version": version,
        "path": path,
        "type": type,
        "run": run,
        "timestamps": timestamp,
    }

    more_info = {"output": prod_path, "dataset": dataset_dict}

    # 'saving' and 'subsystem' info must be already there
    config.update(more_info)

    # let's make a check that everything we need is inside the config, otherwise exit
    if not all(key in config for key in ["output", "dataset", "saving", "subsystems"]):
        logger.error(
            '\033[91mThere are missing entries among ["output", "dataset", "saving", "subsystems"] in the config file (found keys: %s). Try again and check you start with "output" and "dataset" info!\033[0m',
            config.keys(),
        )
        sys.exit()

    return config


# -------------------------------------------------------------------------
# Saving related functions
# -------------------------------------------------------------------------


def save_df_and_info(df: DataFrame, plot_info: dict) -> dict:
    """Return a dictionary containing a dataframe for the parameter(s) under study for a given subsystem. The plotting info are saved too."""
    par_dict_content = {
        "df_" + plot_info["subsystem"]: df,  # saving dataframe
        "plot_info": plot_info,  # saving plotting info
    }

    return par_dict_content


def build_out_dict(
    plot_settings: list,
    par_dict_content: dict,
    out_dict: dict,
):
    """
    Build the output dictionary based on the input 'saving' option.

    Parameters
    ----------
    plot_settings
        Dictionary with settings for plotting. It contains the following keys: 'parameters', 'event_type', 'plot_structure', 'resampled', 'plot_style', 'variation', 'time_window', 'range', 'saving', 'plt_path'
    par_dict_content
        Dictionary containing, for a given parameter, the dataframe with data and a dictionary with info for plotting (e.g. plot style, title, units, labels, ...)
    out_dict
        Dictionary that is returned, containing the objects that need to be saved.
    """
    saving = plot_settings["saving"] if "saving" in plot_settings.keys() else None
    plt_path = plot_settings["plt_path"] if "plt_path" in plot_settings.keys() else None
    plot_info = par_dict_content["plot_info"]

    # we overwrite the object with a new one
    if saving == "overwrite":
        out_dict = build_dict(plot_settings, plot_info, par_dict_content, out_dict)

    # we retrieve the already existing shelve object, and we append new things to it; the parameter here is fixed
    if saving == "append":
        # the file does not exist, so we create it
        if not os.path.exists(plt_path + "-" + plot_info["subsystem"] + ".dat"):
            out_dict = build_dict(plot_settings, plot_info, par_dict_content, out_dict)

        # the file exists, so we are going to append data
        else:
            logger.info(
                "There is already a file containing output data. Appending new data to it right now..."
            )
            # open already existing shelve file
            with shelve.open(plt_path + "-" + plot_info["subsystem"], "r") as shelf:
                old_dict = dict(shelf)

            # one parameter case
            if (
                isinstance(plot_settings["parameters"], list)
                and len(plot_settings["parameters"]) == 1
            ) or isinstance(plot_settings["parameters"], str):
                logger.debug("... appending new data for the one-parameter case")
                out_dict = append_new_data(
                    plot_settings["parameters"][0]
                    if isinstance(plot_settings["parameters"], list)
                    else plot_settings["parameters"],
                    plot_settings,
                    plot_info,
                    old_dict,
                    par_dict_content,
                    plt_path,
                )
            # multi-parameters case
            if (
                isinstance(plot_settings["parameters"], list)
                and len(plot_settings["parameters"]) > 1
            ):
                logger.debug("... appending new data for the multi-parameters case")
                for param in plot_settings["parameters"]:
                    out_dict = append_new_data(
                        param,
                        plot_settings,
                        plot_info,
                        old_dict,
                        par_dict_content,
                        plt_path,
                    )

    return out_dict


def build_dict(
    plot_settings: list, plot_info: list, par_dict_content: dict, out_dict: dict
) -> dict:
    """Create a dictionary with the correct format for being saved in the final shelve object."""
    # get the parameters under study (can be one, can be more for 'par vs par' plot style)
    params = (
        plot_info["parameters"]
        if "parameters" in plot_info.keys()
        else plot_info["parameter"]
    )

    # one parameter
    if (isinstance(params, list) and len(params) == 1) or isinstance(params, str):
        logger.debug("... building the output dictionary in the one-parameter case")
        if isinstance(params, list):
            param = params[0]
        if isinstance(params, str):
            param = params
        parameter = param.split("_var")[0] if "_var" in param else param
        par_dict_content["plot_info"] = get_param_info(
            param, par_dict_content["plot_info"]
        )
        # --- building up the output dictionary
        # event type key is already there
        if plot_settings["event_type"] in out_dict.keys():
            out_dict[plot_settings["event_type"]][parameter] = par_dict_content
        # event type key is NOT there
        else:
            # empty dictionary (not filled yet)
            if len(out_dict.keys()) == 0:
                out_dict = {plot_settings["event_type"]: {parameter: par_dict_content}}
            # the dictionary already contains something (but for another event type selection)
            else:
                out_dict[plot_settings["event_type"]] = {parameter: par_dict_content}
    # more than one parameter
    if isinstance(params, list) and len(params) > 1:
        logger.debug("... building the output dictionary in the multi-parameters case")
        # we have to polish our dataframe and plot_info dictionary from other parameters...
        # --- original plot info
        # ::::::::::::::::::::::::::::::::::::::::::: example 'plot_info_all' :::::::::::::::::::::::::::::::::::::::::::
        # {'title': 'Plotting cuspEmax vs baseline', 'subsystem': 'geds', 'locname': 'string',
        #  'plot_style': 'par vs par', 'time_window': '10T', 'resampled': 'no', 'range': [None, None], 'std': False,
        #  'unit': {'cuspEmax_var': 'ADC', 'baseline_var': 'ADC'},
        #  'label': {'cuspEmax_var': 'cuspEmax', 'baseline_var': 'FPGA baseline'},
        #  'unit_label': {'cuspEmax_var': '%', 'baseline_var': '%'},
        #  'limits': {'cuspEmax_var': [-0.025, 0.025], 'baseline_var': [-5, 5]},
        #  'parameters': ['cuspEmax_var', 'baseline_var'],
        #  'param_mean': ['cuspEmax_mean', 'baseline_mean']}
        plot_info_all = par_dict_content["plot_info"]

        # --- original dataframes coming from the analysis
        df_all = par_dict_content["df_" + plot_info_all["subsystem"]]

        for param in params:
            parameter = param.split("_var")[0] if "_var" in param else param

            # --- cleaned plot info
            # ::::::::::::::::::::::::::::::::::::::::::: example 'plot_info_param' :::::::::::::::::::::::::::::::::::::::::::
            # {'title': 'Prove in corso', 'subsystem': 'geds', 'locname': 'string', 'plot_style': 'par vs par', 'time_window': '10T',
            #  'resampled': 'no', 'range': [None, None], 'std': False, 'unit': 'ADC', 'label': 'cuspEmax', 'unit_label': '%',
            #  'limits': [-0.025, 0.025], 'param_mean': 'cuspEmax_mean', 'parameter': 'cuspEmax_var', 'variation': True}
            plot_info_param = get_param_info(param, plot_info_all)

            # --- cleaned df
            df_param = get_param_df(parameter, df_all)

            # --- rebuilding the 'par_dict_content' for the parameter under study
            par_dict_content = save_df_and_info(df_param, plot_info_param)

            # --- building up the output dictionary
            # event type key is already there
            if plot_settings["event_type"] in out_dict.keys():
                out_dict[plot_settings["event_type"]][parameter] = par_dict_content
            # event type key is NOT there
            else:
                # empty dictionary (not filled yet)
                if len(out_dict.keys()) == 0:
                    out_dict = {
                        plot_settings["event_type"]: {parameter: par_dict_content}
                    }
                # the dictionary already contains something (but for another event type selection)
                else:
                    out_dict[plot_settings["event_type"]] = {
                        parameter: par_dict_content
                    }

    return out_dict


def append_new_data(
    param: str,
    plot_settings: dict,
    plot_info: dict,
    old_dict: dict,
    par_dict_content: dict,
    plt_path: str,
) -> dict:
    # the parameter is there
    parameter = param.split("_var")[0] if "_var" in param else param
    event_type = plot_settings["event_type"]

    if old_dict["monitoring"][event_type][parameter]:
        # get already present df
        old_df = old_dict["monitoring"][event_type][parameter][
            "df_" + plot_info["subsystem"]
        ].copy()
        old_df = check_level0(old_df)

        # get new df (plot_info object is the same as before, no need to get it and update it)
        new_df = par_dict_content["df_" + plot_info["subsystem"]].copy()
        # --- cleaned df
        new_df = get_param_df(parameter, new_df)
<<<<<<< HEAD
        # we have to copy the new means in the old one, otherwise we end up with two values
        old_df[parameter + "_mean"] = new_df[parameter + "_mean"]
=======
        # print(f"this is my old df (columns={old_df.columns})\n", old_df)
        # print(f"this is my new df (columns={new_df.columns})\n", new_df)
>>>>>>> eab1f017

        # concatenate the two dfs (channels are no more grouped; not a problem)
        merged_df = DataFrame.empty
        merged_df = concat([old_df, new_df], ignore_index=True, axis=0)
        merged_df = merged_df.reset_index()
        merged_df = check_level0(merged_df)
        # re-order content in order of channels/timestamps
        merged_df = merged_df.sort_values(["channel", "datetime"])
<<<<<<< HEAD
=======
        # print("this is the merged df\n", merged_df)
>>>>>>> eab1f017

        # redefine the dict containing the df and plot_info
        par_dict_content = {}
        par_dict_content["df_" + plot_info["subsystem"]] = merged_df
        par_dict_content["plot_info"] = plot_info

        # saved the merged df as usual (but for the given parameter)
        plot_info = get_param_info(param, plot_info)
        out_dict = build_dict(
            plot_settings, plot_info, par_dict_content, old_dict["monitoring"]
        )

        # we need to save it, otherwise when looping over the next parameter we lose the appended info for the already inspected parameter
        out_file = shelve.open(plt_path + "-" + plot_info["subsystem"])
        out_file["monitoring"] = out_dict
        out_file.close()
<<<<<<< HEAD
=======
        # exit()
>>>>>>> eab1f017

    return out_dict


def check_level0(dataframe: DataFrame) -> DataFrame:
    """Check if a dataframe contains the 'level_0' column. If so, remove it."""
    if "level_0" in dataframe.columns:
        return dataframe.drop(columns=["level_0"])
    else:
        return dataframe


# -------------------------------------------------------------------------
# Other functions
# -------------------------------------------------------------------------


def get_livetime(tot_livetime: float):
    """Get the livetime in a human readable format, starting from livetime in seconds.

    If tot_livetime is more than 0.1 yr, convert it to years.
    If tot_livetime is less than 0.1 yr but more than 1 day, convert it to days.
    If tot_livetime is less than 1 day but more than 1 hour, convert it to hours.
    If tot_livetime is less than 1 hour but more than 1 minute, convert it to minutes.
    """
    if tot_livetime > 60 * 60 * 24 * 365.25:
        tot_livetime = tot_livetime / 60 / 60 / 24 / 365.25
        unit = " yr"
    elif tot_livetime > 60 * 60 * 24:
        tot_livetime = tot_livetime / 60 / 60 / 24
        unit = " days"
    elif tot_livetime > 60 * 60:
        tot_livetime = tot_livetime / 60 / 60
        unit = " hrs"
    elif tot_livetime > 60:
        tot_livetime = tot_livetime / 60
        unit = " min"
    else:
        unit = " sec"
    logger.info(f"Total livetime: {tot_livetime:.2f}{unit}")

    return tot_livetime, unit


def is_empty(df: DataFrame):
    """Check if a dataframe is empty. If so, we exit from the code."""
    if df.empty:
        logger.warning(
            "\033[93mThe dataframe is empty. Plotting the next entry (if present, otherwise exiting from the code).\033[0m"
        )
        return True


def get_param_info(param: str, plot_info: dict) -> dict:
    """Subselect from 'plot_info' the plotting info for the specified parameter ```param```. This is needed for the multi-parameters case."""
    # get the *naked* parameter name and apply some if statements to avoid problems
    param = param + "_var" if "_var" not in param else param
    parameter = param.split("_var")[0]

    # but what if there is no % variation? We don't want any "_var" in our parameters!
    if (
        isinstance(plot_info["unit_label"], dict)
        and param not in plot_info["unit_label"].keys()
    ):
        if plot_info["unit_label"][parameter] != "%":
            param = parameter
    if isinstance(plot_info["unit_label"], str):
        if plot_info["unit_label"] != "%":
            param = parameter

    # re-shape the plot_info dictionary for the given parameter under study
    plot_info_param = plot_info.copy()
    plot_info_param["title"] = f"Plotting {param}"
    plot_info_param["unit"] = (
        plot_info["unit"][param]
        if isinstance(plot_info["unit"], dict)
        else plot_info["unit"]
    )
    plot_info_param["label"] = (
        plot_info["label"][param]
        if isinstance(plot_info["label"], dict)
        else plot_info["label"]
    )
    plot_info_param["unit_label"] = (
        plot_info["unit_label"][param]
        if isinstance(plot_info["unit_label"], dict)
        else plot_info["unit_label"]
    )
    plot_info_param["limits"] = (
        plot_info["limits"][param]
        if isinstance(plot_info["limits"], dict)
        else plot_info["limits"]
    )
    plot_info_param["param_mean"] = parameter + "_mean"
    plot_info_param["variation"] = (
        True if plot_info_param["unit_label"] == "%" else False
    )
    plot_info_param["parameters"] = (
        param if plot_info_param["variation"] is True else parameter
    )

    # ... need to go back to the one parameter case ...
    # if "parameters" in plot_info_param.keys():
    #    plot_info_param["parameter"] = plot_info_param.pop("parameters")

    return plot_info_param


def get_param_df(parameter: str, df: DataFrame) -> DataFrame:
    """Subselect from 'df' only the dataframe columns that refer to a given parameter. The case of 'parameter' being a special parameter is carefully handled."""
    # list needed to better divide the parameters stored in the dataframe...
    keep_cols = [
        "index",
        "channel",
        "HV_card",
        "HV_channel",
        "cc4_channel",
        "cc4_id",
        "daq_card",
        "daq_crate",
        "datetime",
        "det_type",
        "flag_fc_bsln",
        "flag_muon",
        "flag_pulser",
        "location",
        "name",
        "position",
        "status",
    ]
    df_param = df.copy().drop(columns={x for x in df.columns if parameter not in x})
    df_cols = df.copy().drop(columns={x for x in df.columns if x not in keep_cols})

    # check if the parameter belongs to a special one
    if parameter in SPECIAL_PARAMETERS:
        # get the other columns to keep in the new dataframe
        other_cols_to_keep = SPECIAL_PARAMETERS[parameter]
        # initialize an empty dataframe
        df_other_cols = DataFrame()
        # we might want to load one or more special columns
        # (of course, avoid to load columns if the special parameter does not request any special parameter,
        # eg event rate or exposure are not build on the basis of any other parameter)

        # + one column only
        if isinstance(other_cols_to_keep, str) and other_cols_to_keep is not None:
            df_other_cols = df.copy().drop(
                columns={x for x in df.columns if x != other_cols_to_keep}
            )
        # + more than one column
        if isinstance(other_cols_to_keep, list):
            for col in other_cols_to_keep:
                if col is not None:
<<<<<<< HEAD
=======
                    # print(f"loading column={col}")
>>>>>>> eab1f017
                    # this is the first column we are putting in 'df_other_cols'
                    if df_other_cols.empty:
                        df_other_cols = df.copy().drop(
                            columns={x for x in df.columns if x != col}
                        )
                    # there are already column(s) in 'df_other_cols'
                    else:
                        new_col = df.copy().drop(
                            columns={x for x in df.columns if x != col}
                        )
                        df_other_cols = concat([df_other_cols, new_col], axis=1)
    else:
        df_other_cols = DataFrame()

    # concatenate everything
    df_param = concat([df_param, df_cols, df_other_cols], axis=1)
<<<<<<< HEAD
                   
=======
    # print(f"this is my concatenated object\n:{df_param}")
    # print(f"columns: {df_param.columns}")
    # exit()

>>>>>>> eab1f017
    return df_param<|MERGE_RESOLUTION|>--- conflicted
+++ resolved
@@ -917,13 +917,8 @@
         new_df = par_dict_content["df_" + plot_info["subsystem"]].copy()
         # --- cleaned df
         new_df = get_param_df(parameter, new_df)
-<<<<<<< HEAD
         # we have to copy the new means in the old one, otherwise we end up with two values
         old_df[parameter + "_mean"] = new_df[parameter + "_mean"]
-=======
-        # print(f"this is my old df (columns={old_df.columns})\n", old_df)
-        # print(f"this is my new df (columns={new_df.columns})\n", new_df)
->>>>>>> eab1f017
 
         # concatenate the two dfs (channels are no more grouped; not a problem)
         merged_df = DataFrame.empty
@@ -932,10 +927,6 @@
         merged_df = check_level0(merged_df)
         # re-order content in order of channels/timestamps
         merged_df = merged_df.sort_values(["channel", "datetime"])
-<<<<<<< HEAD
-=======
-        # print("this is the merged df\n", merged_df)
->>>>>>> eab1f017
 
         # redefine the dict containing the df and plot_info
         par_dict_content = {}
@@ -952,10 +943,6 @@
         out_file = shelve.open(plt_path + "-" + plot_info["subsystem"])
         out_file["monitoring"] = out_dict
         out_file.close()
-<<<<<<< HEAD
-=======
-        # exit()
->>>>>>> eab1f017
 
     return out_dict
 
@@ -1108,10 +1095,6 @@
         if isinstance(other_cols_to_keep, list):
             for col in other_cols_to_keep:
                 if col is not None:
-<<<<<<< HEAD
-=======
-                    # print(f"loading column={col}")
->>>>>>> eab1f017
                     # this is the first column we are putting in 'df_other_cols'
                     if df_other_cols.empty:
                         df_other_cols = df.copy().drop(
@@ -1128,12 +1111,5 @@
 
     # concatenate everything
     df_param = concat([df_param, df_cols, df_other_cols], axis=1)
-<<<<<<< HEAD
                    
-=======
-    # print(f"this is my concatenated object\n:{df_param}")
-    # print(f"columns: {df_param.columns}")
-    # exit()
-
->>>>>>> eab1f017
     return df_param